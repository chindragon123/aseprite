--- conflicted
+++ resolved
@@ -1,9 +1,5 @@
 // Aseprite Document Library
-<<<<<<< HEAD
-// Copyright (C) 2019-2020  Igara Studio S.A.
-=======
 // Copyright (C) 2019-2021  Igara Studio S.A.
->>>>>>> b1203216
 // Copyright (C) 2001-2016  David Capello
 //
 // This file is released under the terms of the MIT license.
