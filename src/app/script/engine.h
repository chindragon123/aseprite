--- conflicted
+++ resolved
@@ -148,14 +148,10 @@
   void push_sprite_slices(lua_State* L, doc::Sprite* sprite);
   void push_sprite_tags(lua_State* L, doc::Sprite* sprite);
   void push_sprites(lua_State* L);
-<<<<<<< HEAD
   void push_tileset(lua_State* L, doc::Tileset* tileset);
   void push_tileset_image(lua_State* L, doc::Tileset* tileset, doc::Image* image);
   void push_tilesets(lua_State* L, doc::Tilesets* tilesets);
-  void push_tool(lua_State* L, tools::Tool* tool);
-=======
   void push_tool(lua_State* L, app::tools::Tool* tool);
->>>>>>> 6bfdada9
   void push_userdata(lua_State* L, doc::WithUserData* userData);
   void push_version(lua_State* L, const base::Version& ver);
 
