--- conflicted
+++ resolved
@@ -119,14 +119,7 @@
 
 doc::color_t color_utils::color_for_target(const app::Color& color, const ColorTarget& colorTarget)
 {
-<<<<<<< HEAD
-  if (color.getType() == app::Color::MaskType)
-    return colorTarget.maskColor();
-
   doc::color_t c = -1;
-=======
-  raster::color_t c = -1;
->>>>>>> 13fc8e03
 
   if (color.getType() == app::Color::MaskType) {
     c = colorTarget.maskColor();
@@ -134,10 +127,10 @@
   else {
     switch (colorTarget.pixelFormat()) {
       case IMAGE_RGB:
-        c = raster::rgba(color.getRed(), color.getGreen(), color.getBlue(), 255);
+        c = doc::rgba(color.getRed(), color.getGreen(), color.getBlue(), 255);
         break;
       case IMAGE_GRAYSCALE:
-        c = raster::graya(color.getGray(), 255);
+        c = doc::graya(color.getGray(), 255);
         break;
       case IMAGE_INDEXED:
         if (color.getType() == app::Color::IndexType) {
@@ -149,8 +142,8 @@
             color.getGreen(),
             color.getBlue(),
             colorTarget.isTransparent() ?
-            colorTarget.maskColor(): // Don't return the mask color
-            -1);                     // Return any color, we are in a background layer.
+              colorTarget.maskColor(): // Don't return the mask color
+              -1);                     // Return any color, we are in a background layer.
         }
         break;
     }
@@ -158,33 +151,12 @@
 
   switch (colorTarget.pixelFormat()) {
     case IMAGE_RGB:
-<<<<<<< HEAD
-      c = doc::rgba(color.getRed(), color.getGreen(), color.getBlue(), 255);
-      break;
-    case IMAGE_GRAYSCALE:
-      c = doc::graya(color.getGray(), 255);
-      break;
-    case IMAGE_INDEXED:
-      if (color.getType() == app::Color::IndexType) {
-        c = color.getIndex();
-      }
-      else {
-        c = get_current_palette()->findBestfit(
-          color.getRed(),
-          color.getGreen(),
-          color.getBlue(),
-          colorTarget.isTransparent() ?
-            colorTarget.maskColor(): // Don't return the mask color
-            -1);                     // Return any color, we are in a background layer.
-      }
-=======
       if (colorTarget.isBackground())
-        c |= raster::rgba(0, 0, 0, 255);
+        c |= doc::rgba(0, 0, 0, 255);
       break;
     case IMAGE_GRAYSCALE:
       if (colorTarget.isBackground())
-        c |= raster::graya(0, 255);
->>>>>>> 13fc8e03
+        c |= doc::graya(0, 255);
       break;
   }
 
