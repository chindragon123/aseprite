// Aseprite
// Copyright (C) 2019-2020  Igara Studio S.A.
//
// This program is distributed under the terms of
// the End-User License Agreement for Aseprite.

#ifdef HAVE_CONFIG_H
#include "config.h"
#endif

#include "app/commands/new_params.h"

#include "app/color.h"
#include "app/doc_exporter.h"
#include "app/sprite_sheet_type.h"
#include "app/tools/ink_type.h"
#include "base/convert_to.h"
#include "base/split_string.h"
#include "base/string.h"
#include "doc/algorithm/resize_image.h"
#include "doc/color_mode.h"
#include "doc/rgbmap_algorithm.h"
#include "filters/color_curve.h"
#include "filters/hue_saturation_filter.h"
#include "filters/outline_filter.h"
#include "filters/tiled_mode.h"

#ifdef ENABLE_SCRIPTING
#include "app/script/engine.h"
#include "app/script/luacpp.h"
#include "app/script/values.h"
#endif

namespace app {

//////////////////////////////////////////////////////////////////////
// Convert values from strings (e.g. useful for values from gui.xml)
//////////////////////////////////////////////////////////////////////

template<>
void Param<bool>::fromString(const std::string& value)
{
  setValue(value == "1" || value == "true");
}

template<>
void Param<int>::fromString(const std::string& value)
{
  setValue(base::convert_to<int>(value));
}

template<>
void Param<double>::fromString(const std::string& value)
{
  setValue(base::convert_to<double>(value));
}

template<>
void Param<std::string>::fromString(const std::string& value)
{
  setValue(value);
}

template<>
void Param<doc::algorithm::ResizeMethod>::fromString(const std::string& value)
{
  if (base::utf8_icmp(value, "bilinear") == 0)
    setValue(doc::algorithm::RESIZE_METHOD_BILINEAR);
  else if (base::utf8_icmp(value, "rotsprite") == 0)
    setValue(doc::algorithm::RESIZE_METHOD_ROTSPRITE);
  else
    setValue(doc::algorithm::ResizeMethod::RESIZE_METHOD_NEAREST_NEIGHBOR);
}

template<>
void Param<app::SpriteSheetType>::fromString(const std::string& value)
{
  if (value == "horizontal")
    setValue(app::SpriteSheetType::Horizontal);
  else if (value == "vertical")
    setValue(app::SpriteSheetType::Vertical);
  else if (value == "rows")
    setValue(app::SpriteSheetType::Rows);
  else if (value == "columns")
    setValue(app::SpriteSheetType::Columns);
  else if (value == "packed")
    setValue(app::SpriteSheetType::Packed);
  else
    setValue(app::SpriteSheetType::None);
}

template<>
void Param<app::SpriteSheetDataFormat>::fromString(const std::string& value)
{
  // JsonArray, json-array, json_array, etc.
  if (base::utf8_icmp(value, "JsonArray") == 0 ||
      base::utf8_icmp(value, "json-array") == 0 ||
      base::utf8_icmp(value, "json_array") == 0)
    setValue(app::SpriteSheetDataFormat::JsonArray);
  else
    setValue(app::SpriteSheetDataFormat::JsonHash);
}

template<>
void Param<doc::ColorMode>::fromString(const std::string& value)
{
  if (base::utf8_icmp(value, "rgb") == 0)
    setValue(doc::ColorMode::RGB);
  else if (base::utf8_icmp(value, "gray") == 0 ||
           base::utf8_icmp(value, "grayscale") == 0)
    setValue(doc::ColorMode::GRAYSCALE);
  else if (base::utf8_icmp(value, "indexed") == 0)
    setValue(doc::ColorMode::INDEXED);
  else
    setValue(doc::ColorMode::RGB);
}

template<>
void Param<app::Color>::fromString(const std::string& value)
{
  setValue(app::Color::fromString(value));
}

template<>
void Param<filters::TiledMode>::fromString(const std::string& value)
{
  if (base::utf8_icmp(value, "both") == 0)
    setValue(filters::TiledMode::BOTH);
  else if (base::utf8_icmp(value, "x") == 0)
    setValue(filters::TiledMode::X_AXIS);
  else if (base::utf8_icmp(value, "y") == 0)
    setValue(filters::TiledMode::Y_AXIS);
  else
    setValue(filters::TiledMode::NONE);
}

template<>
void Param<filters::OutlineFilter::Place>::fromString(const std::string& value)
{
  if (base::utf8_icmp(value, "inside") == 0)
    setValue(filters::OutlineFilter::Place::Inside);
  else
    setValue(filters::OutlineFilter::Place::Outside);
}

template<>
void Param<filters::OutlineFilter::Matrix>::fromString(const std::string& value)
{
  if (base::utf8_icmp(value, "circle") == 0)
    setValue(filters::OutlineFilter::Matrix::Circle);
  else if (base::utf8_icmp(value, "square") == 0)
    setValue(filters::OutlineFilter::Matrix::Square);
  else if (base::utf8_icmp(value, "horizontal") == 0)
    setValue(filters::OutlineFilter::Matrix::Horizontal);
  else if (base::utf8_icmp(value, "vertical") == 0)
    setValue(filters::OutlineFilter::Matrix::Vertical);
  else
    setValue((filters::OutlineFilter::Matrix)0);
}

template<>
void Param<filters::HueSaturationFilter::Mode>::fromString(const std::string& value)
{
  if (base::utf8_icmp(value, "hsv") == 0 ||
      base::utf8_icmp(value, "hsv_mul") == 0)
    setValue(filters::HueSaturationFilter::Mode::HSV_MUL);
  else if (base::utf8_icmp(value, "hsv_add") == 0)
    setValue(filters::HueSaturationFilter::Mode::HSV_ADD);
  else if (base::utf8_icmp(value, "hsl_add") == 0)
    setValue(filters::HueSaturationFilter::Mode::HSL_ADD);
  else
    setValue(filters::HueSaturationFilter::Mode::HSL_MUL);
}

template<>
void Param<filters::ColorCurve>::fromString(const std::string& value)
{
  filters::ColorCurve curve;
  std::vector<std::string> parts;
  base::split_string(value, parts, ",");
  for (int i=0; i+1<int(parts.size()); i+=2) {
    curve.addPoint(
      gfx::Point(
        base::convert_to<int>(parts[i]),
        base::convert_to<int>(parts[i+1])));
  }
  setValue(curve);
}

template<>
<<<<<<< HEAD
void Param<tools::InkType>::fromString(const std::string& value)
{
  setValue(tools::string_id_to_ink_type(value));
=======
void Param<doc::RgbMapAlgorithm>::fromString(const std::string& value)
{
  if (base::utf8_icmp(value, "octree") == 0)
    setValue(doc::RgbMapAlgorithm::OCTREE);
  else if (base::utf8_icmp(value, "rgb5a3") == 0)
    setValue(doc::RgbMapAlgorithm::RGB5A3);
  else
    setValue(doc::RgbMapAlgorithm::DEFAULT);
>>>>>>> e7b955a0
}

//////////////////////////////////////////////////////////////////////
// Convert values from Lua
//////////////////////////////////////////////////////////////////////

#ifdef ENABLE_SCRIPTING

template<>
void Param<bool>::fromLua(lua_State* L, int index)
{
  setValue(lua_toboolean(L, index));
}

template<>
void Param<int>::fromLua(lua_State* L, int index)
{
  setValue(lua_tointeger(L, index));
}

template<>
void Param<double>::fromLua(lua_State* L, int index)
{
  setValue(lua_tonumber(L, index));
}

template<>
void Param<std::string>::fromLua(lua_State* L, int index)
{
  if (const char* s = lua_tostring(L, index))
    setValue(s);
  else
    setValue(std::string());
}

template<>
void Param<doc::algorithm::ResizeMethod>::fromLua(lua_State* L, int index)
{
  if (lua_type(L, index) == LUA_TSTRING)
    fromString(lua_tostring(L, index));
  else
    setValue((doc::algorithm::ResizeMethod)lua_tointeger(L, index));
}

template<>
void Param<app::SpriteSheetType>::fromLua(lua_State* L, int index)
{
  if (lua_type(L, index) == LUA_TSTRING)
    fromString(lua_tostring(L, index));
  else
    setValue((app::SpriteSheetType)lua_tointeger(L, index));
}

template<>
void Param<app::SpriteSheetDataFormat>::fromLua(lua_State* L, int index)
{
  if (lua_type(L, index) == LUA_TSTRING)
    fromString(lua_tostring(L, index));
  else
    setValue((app::SpriteSheetDataFormat)lua_tointeger(L, index));
}

template<>
void Param<doc::ColorMode>::fromLua(lua_State* L, int index)
{
  if (lua_type(L, index) == LUA_TSTRING)
    fromString(lua_tostring(L, index));
  else
    setValue((doc::ColorMode)lua_tointeger(L, index));
}

template<>
void Param<app::Color>::fromLua(lua_State* L, int index)
{
  setValue(script::convert_args_into_color(L, index));
}

template<>
void Param<filters::TiledMode>::fromLua(lua_State* L, int index)
{
  if (lua_type(L, index) == LUA_TSTRING)
    fromString(lua_tostring(L, index));
  else
    setValue((filters::TiledMode)lua_tointeger(L, index));
}

template<>
void Param<filters::OutlineFilter::Place>::fromLua(lua_State* L, int index)
{
  if (lua_type(L, index) == LUA_TSTRING)
    fromString(lua_tostring(L, index));
  else
    setValue((filters::OutlineFilter::Place)lua_tointeger(L, index));
}

template<>
void Param<filters::OutlineFilter::Matrix>::fromLua(lua_State* L, int index)
{
  if (lua_type(L, index) == LUA_TSTRING)
    fromString(lua_tostring(L, index));
  else
    setValue((filters::OutlineFilter::Matrix)lua_tointeger(L, index));
}

template<>
void Param<filters::HueSaturationFilter::Mode>::fromLua(lua_State* L, int index)
{
  if (lua_type(L, index) == LUA_TSTRING)
    fromString(lua_tostring(L, index));
  else
    setValue((filters::HueSaturationFilter::Mode)lua_tointeger(L, index));
}

template<>
void Param<filters::ColorCurve>::fromLua(lua_State* L, int index)
{
  if (lua_type(L, index) == LUA_TSTRING)
    fromString(lua_tostring(L, index));
  else if (lua_type(L, index) == LUA_TTABLE) {
    filters::ColorCurve curve;
    lua_pushnil(L);
    while (lua_next(L, -2) != 0) {
      gfx::Point pt = script::convert_args_into_point(L, -1);
      curve.addPoint(pt);
      lua_pop(L, 1);
    }
    setValue(curve);
  }
}

template<>
<<<<<<< HEAD
void Param<tools::InkType>::fromLua(lua_State* L, int index)
{
  script::get_value_from_lua<tools::InkType>(L, index);
=======
void Param<doc::RgbMapAlgorithm>::fromLua(lua_State* L, int index)
{
  if (lua_type(L, index) == LUA_TSTRING)
    fromString(lua_tostring(L, index));
  else
    setValue((doc::RgbMapAlgorithm)lua_tointeger(L, index));
>>>>>>> e7b955a0
}

void CommandWithNewParamsBase::loadParamsFromLuaTable(lua_State* L, int index)
{
  onResetValues();
  if (lua_istable(L, index)) {
    lua_pushnil(L);
    while (lua_next(L, index) != 0) {
      if (const char* k = lua_tostring(L, -2)) {
        if (ParamBase* p = onGetParam(k))
          p->fromLua(L, -1);
      }
      lua_pop(L, 1);            // Pop the value, leave the key
    }
  }
  m_skipLoadParams = true;
}

#endif  // ENABLE_SCRIPTING

void CommandWithNewParamsBase::onLoadParams(const Params& params)
{
#ifdef ENABLE_SCRIPTING
  if (m_skipLoadParams) {
    m_skipLoadParams = false;
    return;
  }
#endif  // ENABLE_SCRIPTING
  onResetValues();
  for (const auto& pair : params) {
    if (ParamBase* p = onGetParam(pair.first))
      p->fromString(pair.second);
  }
}

} // namespace app<|MERGE_RESOLUTION|>--- conflicted
+++ resolved
@@ -188,11 +188,12 @@
 }
 
 template<>
-<<<<<<< HEAD
 void Param<tools::InkType>::fromString(const std::string& value)
 {
   setValue(tools::string_id_to_ink_type(value));
-=======
+}
+
+template<>
 void Param<doc::RgbMapAlgorithm>::fromString(const std::string& value)
 {
   if (base::utf8_icmp(value, "octree") == 0)
@@ -201,7 +202,6 @@
     setValue(doc::RgbMapAlgorithm::RGB5A3);
   else
     setValue(doc::RgbMapAlgorithm::DEFAULT);
->>>>>>> e7b955a0
 }
 
 //////////////////////////////////////////////////////////////////////
@@ -333,18 +333,18 @@
 }
 
 template<>
-<<<<<<< HEAD
 void Param<tools::InkType>::fromLua(lua_State* L, int index)
 {
   script::get_value_from_lua<tools::InkType>(L, index);
-=======
+}
+
+template<>
 void Param<doc::RgbMapAlgorithm>::fromLua(lua_State* L, int index)
 {
   if (lua_type(L, index) == LUA_TSTRING)
     fromString(lua_tostring(L, index));
   else
     setValue((doc::RgbMapAlgorithm)lua_tointeger(L, index));
->>>>>>> e7b955a0
 }
 
 void CommandWithNewParamsBase::loadParamsFromLuaTable(lua_State* L, int index)
