/* Aseprite
 * Copyright (C) 2001-2014  David Capello
 *
 * This program is free software; you can redistribute it and/or modify
 * it under the terms of the GNU General Public License as published by
 * the Free Software Foundation; either version 2 of the License, or
 * (at your option) any later version.
 *
 * This program is distributed in the hope that it will be useful,
 * but WITHOUT ANY WARRANTY; without even the implied warranty of
 * MERCHANTABILITY or FITNESS FOR A PARTICULAR PURPOSE.  See the
 * GNU General Public License for more details.
 *
 * You should have received a copy of the GNU General Public License
 * along with this program; if not, write to the Free Software
 * Foundation, Inc., 59 Temple Place, Suite 330, Boston, MA  02111-1307  USA
 */

#ifdef HAVE_CONFIG_H
#include "config.h"
#endif

#include "app/file/file.h"

#include "app/console.h"
#include "app/context.h"
#include "app/document.h"
#include "app/file/file_format.h"
#include "app/file/file_formats_manager.h"
#include "app/file/format_options.h"
#include "app/file/split_filename.h"
#include "app/filename_formatter.h"
#include "app/modules/gui.h"
#include "app/modules/palettes.h"
#include "app/ui/status_bar.h"
#include "base/fs.h"
#include "base/mutex.h"
#include "base/path.h"
#include "base/scoped_lock.h"
#include "base/shared_ptr.h"
#include "base/string.h"
#include "doc/doc.h"
#include "render/quantization.h"
#include "render/render.h"
#include "ui/alert.h"

#include <cstring>

namespace app {

using namespace base;

static FileOp* fop_new(FileOpType type, Context* context);
static void fop_prepare_for_sequence(FileOp* fop);

void get_readable_extensions(char* buf, int size)
{
  FileFormatsList::iterator it = FileFormatsManager::instance()->begin();
  FileFormatsList::iterator end = FileFormatsManager::instance()->end();

  // Clear the string
  strncpy(buf, "", size);

  // Insert file format
  for (; it != end; ++it) {
    if ((*it)->support(FILE_SUPPORT_LOAD)) {
      if (*buf) strncat(buf, ",", size);
      strncat(buf, (*it)->extensions(), size);
    }
  }
}

void get_writable_extensions(char* buf, int size)
{
  FileFormatsList::iterator it = FileFormatsManager::instance()->begin();
  FileFormatsList::iterator end = FileFormatsManager::instance()->end();

  // Clear the string
  strncpy(buf, "", size);

  // Insert file format
  for (; it != end; ++it) {
    if ((*it)->support(FILE_SUPPORT_SAVE)) {
      if (*buf) strncat(buf, ",", size);
      strncat(buf, (*it)->extensions(), size);
    }
  }
}

Document* load_document(Context* context, const char* filename)
{
  Document* document;

  /* TODO add a option to configure what to do with the sequence */
  FileOp *fop = fop_to_load_document(context, filename, FILE_LOAD_SEQUENCE_NONE);
  if (!fop)
    return NULL;

  /* operate in this same thread */
  fop_operate(fop, NULL);
  fop_done(fop);

  fop_post_load(fop);

  if (fop->has_error()) {
    Console console;
    console.printf(fop->error.c_str());
  }

  document = fop->document;
  fop_free(fop);

  if (document && context)
    document->setContext(context);

  return document;
}

int save_document(Context* context, doc::Document* document)
{
  ASSERT(dynamic_cast<app::Document*>(document));

  int ret;
  FileOp* fop = fop_to_save_document(context,
    static_cast<app::Document*>(document), "");
  if (!fop)
    return -1;

  /* operate in this same thread */
  fop_operate(fop, NULL);
  fop_done(fop);

  if (fop->has_error()) {
    Console console;
    console.printf(fop->error.c_str());
  }

  ret = (!fop->has_error() ? 0: -1);
  fop_free(fop);

  return ret;
}

FileOp* fop_to_load_document(Context* context, const char* filename, int flags)
{
  FileOp *fop;

  fop = fop_new(FileOpLoad, context);
  if (!fop)
    return NULL;

  // Get the extension of the filename (in lower case)
  std::string extension = base::string_to_lower(base::get_file_extension(filename));

  PRINTF("Loading file \"%s\" (%s)\n", filename, extension.c_str());

  // Does file exist?
  if (!base::is_file(filename)) {
    fop_error(fop, "File not found: \"%s\"\n", filename);
    goto done;
  }

  // Get the format through the extension of the filename
  fop->format = FileFormatsManager::instance()
    ->getFileFormatByExtension(extension.c_str());

  if (!fop->format ||
      !fop->format->support(FILE_SUPPORT_LOAD)) {
    fop_error(fop, "ASEPRITE can't load \"%s\" files\n", extension.c_str());
    goto done;
  }

  /* use the "sequence" interface */
  if (fop->format->support(FILE_SUPPORT_SEQUENCES)) {
    /* prepare to load a sequence */
    fop_prepare_for_sequence(fop);

    /* per now, we want load just one file */
    fop->seq.filename_list.push_back(filename);

    /* don't load the sequence (just the one file/one frame) */
    if (!(flags & FILE_LOAD_SEQUENCE_NONE)) {
      std::string left, right;
      int c, width, start_from;
      char buf[512];

      /* first of all, we must generate the list of files to load in the
         sequence... */

      // Check is this could be a sequence
      start_from = split_filename(filename, left, right, width);
      if (start_from >= 0) {
        // Try to get more file names
        for (c=start_from+1; ; c++) {
          // Get the next file name
          sprintf(buf, "%s%0*d%s", left.c_str(), width, c, right.c_str());

          // If the file doesn't exist, we doesn't need more files to load
          if (!base::is_file(buf))
            break;

          /* add this file name to the list */
          fop->seq.filename_list.push_back(buf);
        }
      }

      /* TODO add a better dialog to edit file-names */
      if ((flags & FILE_LOAD_SEQUENCE_ASK) && context && context->isUiAvailable()) {
        /* really want load all files? */
        if ((fop->seq.filename_list.size() > 1) &&
            (ui::Alert::show("Notice"
              "<<Possible animation with:"
              "<<%s, %s..."
              "<<Do you want to load the sequence of bitmaps?"
              "||&Agree||&Skip",
              base::get_file_name(fop->seq.filename_list[0]).c_str(),
              base::get_file_name(fop->seq.filename_list[1]).c_str()) != 1)) {

          // If the user replies "Skip", we need just one file name
          // (the first one).
          if (fop->seq.filename_list.size() > 1) {
            fop->seq.filename_list.erase(fop->seq.filename_list.begin()+1,
                                         fop->seq.filename_list.end());
          }
        }
      }
    }
  }
  else
    fop->filename = filename;

  /* load just one frame */
  if (flags & FILE_LOAD_ONE_FRAME)
    fop->oneframe = true;

done:;
  return fop;
}

FileOp* fop_to_save_document(Context* context, Document* document, const char* fn_format_arg)
{
  FileOp *fop;
  bool fatal;

  fop = fop_new(FileOpSave, context);
  if (!fop)
    return NULL;

  // Document to save
  fop->document = document;

  // Get the extension of the filename (in lower case)
  std::string extension = base::string_to_lower(base::get_file_extension(fop->document->filename()));

  PRINTF("Saving document \"%s\" (%s)\n", fop->document->filename().c_str(), extension.c_str());

  // Get the format through the extension of the filename
  fop->format = FileFormatsManager::instance()
    ->getFileFormatByExtension(extension.c_str());

  if (!fop->format ||
      !fop->format->support(FILE_SUPPORT_SAVE)) {
    fop_error(fop, "ASEPRITE can't save \"%s\" files\n", extension.c_str());
    return fop;
  }

  // Warnings
  std::string warnings;
  fatal = false;

  /* check image type support */
  switch (fop->document->sprite()->pixelFormat()) {

    case IMAGE_RGB:
      if (!(fop->format->support(FILE_SUPPORT_RGB))) {
        warnings += "<<- RGB format";
        fatal = true;
      }

      if (!(fop->format->support(FILE_SUPPORT_RGBA)) &&
          fop->document->sprite()->needAlpha()) {

        warnings += "<<- Alpha channel";
      }
      break;

    case IMAGE_GRAYSCALE:
      if (!(fop->format->support(FILE_SUPPORT_GRAY))) {
        warnings += "<<- Grayscale format";
        fatal = true;
      }
      if (!(fop->format->support(FILE_SUPPORT_GRAYA)) &&
          fop->document->sprite()->needAlpha()) {

        warnings += "<<- Alpha channel";
      }
      break;

    case IMAGE_INDEXED:
      if (!(fop->format->support(FILE_SUPPORT_INDEXED))) {
        warnings += "<<- Indexed format";
        fatal = true;
      }
      break;
  }

  // check frames support
  if (fop->document->sprite()->totalFrames() > 1) {
    if (!fop->format->support(FILE_SUPPORT_FRAMES) &&
        !fop->format->support(FILE_SUPPORT_SEQUENCES)) {
      warnings += "<<- Frames";
    }
  }

  // layers support
  if (fop->document->sprite()->folder()->getLayersCount() > 1) {
    if (!(fop->format->support(FILE_SUPPORT_LAYERS))) {
      warnings += "<<- Layers";
    }
  }

  // Palettes support.
  if (fop->document->sprite()->getPalettes().size() > 1) {
    if (!fop->format->support(FILE_SUPPORT_PALETTES) &&
        !fop->format->support(FILE_SUPPORT_SEQUENCES)) {
      warnings += "<<- Palette changes between frames";
    }
  }

  // Show the confirmation alert
  if (!warnings.empty()) {
    // Interative
    if (context && context->isUiAvailable()) {
      int ret;

      if (fatal)
        ret = ui::Alert::show("Error<<File format \"%s\" doesn't support:%s"
                              "||&Close",
                              fop->format->name(), warnings.c_str());
      else
        ret = ui::Alert::show("Warning<<File format \"%s\" doesn't support:%s"
                              "<<Do you want continue?"
                              "||&Yes||&No",
                              fop->format->name(), warnings.c_str());

      /* operation can't be done (by fatal error) or the user cancel
         the operation */
      if ((fatal) || (ret != 1)) {
        fop_free(fop);
        return NULL;
      }
    }
    // No interactive & fatal error?
    else if (fatal) {
      fop_error(fop, warnings.c_str());
      return fop;
    }
  }

  // Use the "sequence" interface.
  if (fop->format->support(FILE_SUPPORT_SEQUENCES)) {
    fop_prepare_for_sequence(fop);

    std::string fn = fop->document->filename();
    std::string fn_format = fn_format_arg;
    bool default_format = false;

    if (fn_format.empty()) {
      if (fop->document->sprite()->totalFrames() == 1)
        fn_format = "{fullname}";
      else {
        fn_format = "{path}/{title}{frame}.{extension}";
        default_format = true;
      }
    }

    // Save one frame
    if (fop->document->sprite()->totalFrames() == 1) {
      fn = filename_formatter(fn_format, fn);
      fop->seq.filename_list.push_back(fn);
    }
    // Save multiple frames
    else {
      int width = 0;
      int start_from = 0;

      if (default_format) {
        std::string left, right;
        start_from = split_filename(fn.c_str(), left, right, width);
        if (start_from < 0) {
          start_from = 1;
          width = 1;
        }
        else {
          fn = left;
          fn += right;
        }
      }

      std::vector<char> buf(32);
      std::sprintf(&buf[0], "{frame%0*d}", width, 0);
      if (default_format)
        fn_format = set_frame_format(fn_format, &buf[0]);
      else if (fop->document->sprite()->totalFrames() > 1)
        fn_format = add_frame_format(fn_format, &buf[0]);

<<<<<<< HEAD
      printf("start_from = %d\n", start_from);
      printf("fn_format = %s\n", fn_format.c_str());
      printf("fn = %s\n", fn.c_str());

      for (frame_t frame(0); frame<fop->document->sprite()->totalFrames(); ++frame) {
=======
      for (FrameNumber frame(0); frame<fop->document->sprite()->totalFrames(); ++frame) {
>>>>>>> 480dd2f2
        std::string frame_fn =
          filename_formatter(fn_format, fn, "", start_from+frame);

        fop->seq.filename_list.push_back(frame_fn);
      }
    }
  }
  else
    fop->filename = fop->document->filename();

  // Configure output format?
  if (fop->format->support(FILE_SUPPORT_GET_FORMAT_OPTIONS)) {
    SharedPtr<FormatOptions> format_options = fop->format->getFormatOptions(fop);

    // Does the user cancelled the operation?
    if (format_options == NULL) {
      fop_free(fop);
      return NULL;
    }

    fop->seq.format_options = format_options;
    fop->document->setFormatOptions(format_options);
  }

  return fop;
}

// Executes the file operation: loads or saves the sprite.
//
// It can be called from a different thread of the one used
// by fop_to_load_sprite() or fop_to_save_sprite().
//
// After this function you must to mark the "fop" as "done" calling
// fop_done() function.
void fop_operate(FileOp *fop, IFileOpProgress* progress)
{
  ASSERT(fop != NULL);
  ASSERT(!fop_is_done(fop));

  fop->progressInterface = progress;

  // Load //////////////////////////////////////////////////////////////////////
  if (fop->type == FileOpLoad &&
      fop->format != NULL &&
      fop->format->support(FILE_SUPPORT_LOAD)) {
    // Load a sequence
    if (fop->is_sequence()) {
      Image* old_image;
      bool loadres;

      // Default palette
      fop->seq.palette->makeBlack();

      // TODO set_palette for each frame???
#define SEQUENCE_IMAGE()                                                \
      do {                                                              \
        fop->seq.last_cel->setImage(fop->seq.image);                    \
        fop->seq.layer->addCel(fop->seq.last_cel);                      \
                                                                        \
        if (fop->document->sprite()->palette(frame)                     \
              ->countDiff(fop->seq.palette, NULL, NULL) > 0) {          \
          fop->seq.palette->setFrame(frame);                            \
          fop->document->sprite()->setPalette(fop->seq.palette, true);  \
        }                                                               \
                                                                        \
        old_image = fop->seq.image;                                     \
        fop->seq.image.reset(NULL);                                     \
        fop->seq.last_cel = NULL;                                       \
      } while (0)

      // Load the sequence
      frame_t frames(fop->seq.filename_list.size());
      frame_t frame(0);
      old_image = NULL;

      fop->seq.has_alpha = false;
      fop->seq.progress_offset = 0.0f;
      fop->seq.progress_fraction = 1.0f / (double)frames;

      std::vector<std::string>::iterator it = fop->seq.filename_list.begin();
      std::vector<std::string>::iterator end = fop->seq.filename_list.end();
      for (; it != end; ++it) {
        fop->filename = it->c_str();

        // Call the "load" procedure to read the first bitmap.
        loadres = fop->format->load(fop);
        if (!loadres) {
          fop_error(fop, "Error loading frame %d from file \"%s\"\n",
                    frame+1, fop->filename.c_str());
        }

        // For the first frame...
        if (!old_image) {
          // Error reading the first frame
          if (!loadres || !fop->document || !fop->seq.last_cel) {
            delete fop->seq.image;
            delete fop->seq.last_cel;
            delete fop->document;
            fop->document = NULL;
            break;
          }
          // Read ok
          else {
            // Add the keyframe
            SEQUENCE_IMAGE();
          }
        }
        // For other frames
        else {
          // All done (or maybe not enough memory)
          if (!loadres || !fop->seq.last_cel) {
            delete fop->seq.image;
            delete fop->seq.last_cel;
            break;
          }

          // Compare the old frame with the new one
#if USE_LINK // TODO this should be configurable through a check-box
          if (count_diff_between_images(old_image, fop->seq.image)) {
            SEQUENCE_IMAGE();
          }
          // We don't need this image
          else {
            delete fop->seq.image;

            // But add a link frame
            fop->seq.last_cel->image = image_index;
            layer_add_frame(fop->seq.layer, fop->seq.last_cel);

            fop->seq.last_image = NULL;
            fop->seq.last_cel = NULL;
          }
#else
          SEQUENCE_IMAGE();
#endif
        }

        ++frame;
        fop->seq.progress_offset += fop->seq.progress_fraction;
      }
      fop->filename = *fop->seq.filename_list.begin();

      // Final setup
      if (fop->document != NULL) {
        // Configure the layer as the 'Background'
        if (!fop->seq.has_alpha)
          fop->seq.layer->configureAsBackground();

        // Set the frames range
        fop->document->sprite()->setTotalFrames(frame);

        // Sets special options from the specific format (e.g. BMP
        // file can contain the number of bits per pixel).
        fop->document->setFormatOptions(fop->seq.format_options);
      }
    }
    // Direct load from one file.
    else {
      // Call the "load" procedure.
      if (!fop->format->load(fop))
        fop_error(fop, "Error loading sprite from file \"%s\"\n",
                  fop->filename.c_str());
    }
  }
  // Save //////////////////////////////////////////////////////////////////////
  else if (fop->type == FileOpSave &&
           fop->format != NULL &&
           fop->format->support(FILE_SUPPORT_SAVE)) {
#ifdef ENABLE_SAVE
    // Save a sequence
    if (fop->is_sequence()) {
      ASSERT(fop->format->support(FILE_SUPPORT_SEQUENCES));

      Sprite* sprite = fop->document->sprite();

      // Create a temporary bitmap
      fop->seq.image.reset(Image::create(sprite->pixelFormat(),
          sprite->width(),
          sprite->height()));

      fop->seq.progress_offset = 0.0f;
      fop->seq.progress_fraction = 1.0f / (double)sprite->totalFrames();

      // For each frame in the sprite.
      render::Render render;
      for (frame_t frame(0); frame < sprite->totalFrames(); ++frame) {
        // Draw the "frame" in "fop->seq.image"
        render.renderSprite(fop->seq.image, sprite, frame);

        // Setup the palette.
        sprite->palette(frame)->copyColorsTo(fop->seq.palette);

        // Setup the filename to be used.
        fop->filename = fop->seq.filename_list[frame];

        // Call the "save" procedure... did it fail?
        if (!fop->format->save(fop)) {
          fop_error(fop, "Error saving frame %d in the file \"%s\"\n",
            frame+1, fop->filename.c_str());
          break;
        }

        fop->seq.progress_offset += fop->seq.progress_fraction;
      }
      fop->filename = *fop->seq.filename_list.begin();

      // Destroy the image
      fop->seq.image.reset(NULL);
    }
    // Direct save to a file.
    else {
      // Call the "save" procedure.
      if (!fop->format->save(fop))
        fop_error(fop, "Error saving the sprite in the file \"%s\"\n",
                  fop->filename.c_str());
    }
#else
    fop_error(fop,
      "Save operation is not supported in trial version.\n"
      "Go to " WEBSITE_DOWNLOAD " and get the full-version.");
#endif
  }

  // Progress = 100%
  fop_progress(fop, 1.0f);
}

// After mark the 'fop' as 'done' you must to free it calling fop_free().
void fop_done(FileOp *fop)
{
  // Finally done.
  scoped_lock lock(*fop->mutex);
  fop->done = true;
}

void fop_stop(FileOp *fop)
{
  scoped_lock lock(*fop->mutex);
  if (!fop->done)
    fop->stop = true;
}

FileOp::~FileOp()
{
  if (this->format)
    this->format->destroyData(this);

  delete this->seq.palette;
  delete this->mutex;
}

void FileOp::createDocument(Sprite* spr)
{
  // spr can be NULL if the sprite is set in onPostLoad() then

  ASSERT(this->document == NULL);
  this->document = new Document(spr);
}

void fop_free(FileOp *fop)
{
  delete fop;
}

void fop_post_load(FileOp* fop)
{
  if (fop->document == NULL)
    return;

  // Set the filename.
  if (fop->is_sequence())
    fop->document->setFilename(fop->seq.filename_list.begin()->c_str());
  else
    fop->document->setFilename(fop->filename.c_str());

  bool result = fop->format->postLoad(fop);
  if (!result) {
    // Destroy the document
    delete fop->document;
    fop->document = NULL;

    return;
  }

  if (fop->document->sprite() != NULL) {
    // Creates a suitable palette for RGB images
    if (fop->document->sprite()->pixelFormat() == IMAGE_RGB &&
        fop->document->sprite()->getPalettes().size() <= 1 &&
        fop->document->sprite()->palette(frame_t(0))->isBlack()) {
      SharedPtr<Palette> palette
        (render::create_palette_from_rgb(
          fop->document->sprite(),
          frame_t(0), NULL));

      fop->document->sprite()->resetPalettes();
      fop->document->sprite()->setPalette(palette, false);
    }
  }

  fop->document->markAsSaved();
}

void fop_sequence_set_format_options(FileOp* fop, const SharedPtr<FormatOptions>& format_options)
{
  ASSERT(fop->seq.format_options == NULL);
  fop->seq.format_options = format_options;
}

void fop_sequence_set_color(FileOp *fop, int index, int r, int g, int b)
{
  fop->seq.palette->setEntry(index, rgba(r, g, b, 255));
}

void fop_sequence_get_color(FileOp *fop, int index, int *r, int *g, int *b)
{
  uint32_t c = fop->seq.palette->getEntry(index);

  *r = rgba_getr(c);
  *g = rgba_getg(c);
  *b = rgba_getb(c);
}

Image* fop_sequence_image(FileOp* fop, PixelFormat pixelFormat, int w, int h)
{
  Sprite* sprite;

  // Create the image
  if (!fop->document) {
    sprite = new Sprite(pixelFormat, w, h, 256);
    try {
      LayerImage* layer = new LayerImage(sprite);

      // Add the layer
      sprite->folder()->addLayer(layer);

      // Done
      fop->createDocument(sprite);
      fop->seq.layer = layer;
    }
    catch (...) {
      delete sprite;
      throw;
    }
  }
  else {
    sprite = fop->document->sprite();

    if (sprite->pixelFormat() != pixelFormat)
      return NULL;
  }

  if (fop->seq.last_cel) {
    fop_error(fop, "Error: called two times \"fop_sequence_image()\".\n");
    return NULL;
  }

  // Create a bitmap
  fop->seq.image.reset(Image::create(pixelFormat, w, h));
  fop->seq.last_cel = new Cel(fop->seq.frame++, ImageRef(NULL));

  return fop->seq.image.get();
}

void fop_error(FileOp *fop, const char *format, ...)
{
  char buf_error[4096];
  va_list ap;
  va_start(ap, format);
  vsnprintf(buf_error, sizeof(buf_error), format, ap);
  va_end(ap);

  // Concatenate the new error
  {
    scoped_lock lock(*fop->mutex);
    fop->error += buf_error;
  }
}

void fop_progress(FileOp *fop, double progress)
{
  scoped_lock lock(*fop->mutex);

  if (fop->is_sequence()) {
    fop->progress =
      fop->seq.progress_offset +
      fop->seq.progress_fraction*progress;
  }
  else {
    fop->progress = progress;
  }

  if (fop->progressInterface)
    fop->progressInterface->ackFileOpProgress(progress);
}

double fop_get_progress(FileOp *fop)
{
  double progress;
  {
    scoped_lock lock(*fop->mutex);
    progress = fop->progress;
  }
  return progress;
}

// Returns true when the file operation finished, this means, when the
// fop_operate() routine ends.
bool fop_is_done(FileOp *fop)
{
  bool done;
  {
    scoped_lock lock(*fop->mutex);
    done = fop->done;
  }
  return done;
}

bool fop_is_stop(FileOp *fop)
{
  bool stop;
  {
    scoped_lock lock(*fop->mutex);
    stop = fop->stop;
  }
  return stop;
}

static FileOp* fop_new(FileOpType type, Context* context)
{
  FileOp* fop = new FileOp;

  fop->type = type;
  fop->format = NULL;
  fop->format_data = NULL;
  fop->context = context;
  fop->document = NULL;

  fop->mutex = new base::mutex();
  fop->progress = 0.0f;
  fop->progressInterface = NULL;
  fop->done = false;
  fop->stop = false;
  fop->oneframe = false;

  fop->seq.palette = NULL;
  fop->seq.image.reset(NULL);
  fop->seq.progress_offset = 0.0f;
  fop->seq.progress_fraction = 0.0f;
  fop->seq.frame = frame_t(0);
  fop->seq.layer = NULL;
  fop->seq.last_cel = NULL;

  return fop;
}

static void fop_prepare_for_sequence(FileOp* fop)
{
  fop->seq.palette = new Palette(frame_t(0), 256);
  fop->seq.format_options.reset();
}

} // namespace app<|MERGE_RESOLUTION|>--- conflicted
+++ resolved
@@ -404,15 +404,7 @@
       else if (fop->document->sprite()->totalFrames() > 1)
         fn_format = add_frame_format(fn_format, &buf[0]);
 
-<<<<<<< HEAD
-      printf("start_from = %d\n", start_from);
-      printf("fn_format = %s\n", fn_format.c_str());
-      printf("fn = %s\n", fn.c_str());
-
       for (frame_t frame(0); frame<fop->document->sprite()->totalFrames(); ++frame) {
-=======
-      for (FrameNumber frame(0); frame<fop->document->sprite()->totalFrames(); ++frame) {
->>>>>>> 480dd2f2
         std::string frame_fn =
           filename_formatter(fn_format, fn, "", start_from+frame);
 
