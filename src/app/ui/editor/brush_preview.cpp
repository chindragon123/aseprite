--- conflicted
+++ resolved
@@ -30,11 +30,8 @@
 #include "app/ui/editor/tool_loop_impl.h"
 #include "app/ui_context.h"
 #include "app/util/wrap_value.h"
-<<<<<<< HEAD
 #include "base/debug.h"
-=======
 #include "base/scoped_value.h"
->>>>>>> ef4f6914
 #include "doc/algo.h"
 #include "doc/blend_internals.h"
 #include "doc/brush.h"
@@ -42,13 +39,9 @@
 #include "doc/image_impl.h"
 #include "doc/layer.h"
 #include "doc/primitives.h"
-<<<<<<< HEAD
-#include "gfx/rect_io.h"
-=======
-#include "os/display.h"
 #include "os/surface.h"
 #include "os/system.h"
->>>>>>> ef4f6914
+#include "os/window.h"
 #include "render/render.h"
 #include "ui/manager.h"
 #include "ui/system.h"
@@ -64,8 +57,7 @@
 
 BrushPreview::~BrushPreview()
 {
-  if (m_cursor)
-    m_cursor->dispose();
+  m_cursor.reset();
 }
 
 BrushRef BrushPreview::getCurrentBrush()
@@ -393,7 +385,7 @@
   // cursor will be changed anyway after the hide() by the caller.
   //
   //if (m_cursor)
-  //  m_editor->manager()->getDisplay()->setNativeMouseCursor(os::NativeCursor::kNoCursor);
+  //  m_editor->m_editor->display()->nativeWindow()->setNativeMouseCursor(os::NativeCursor::Hidden);
 
   // Get drawable region
   m_editor->getDrawableRegion(m_clippingRegion, ui::Widget::kCutTopWindows);
@@ -510,19 +502,18 @@
   if (m_cursor) {
     if (m_cursor->width() != cursorBounds.w ||
         m_cursor->height() != cursorBounds.h) {
-      m_cursor->dispose();
-      m_cursor = nullptr;
+      m_cursor.reset();
     }
   }
 
   if (cursorBounds.isEmpty()) {
     ASSERT(!m_cursor);
-    m_editor->manager()->getDisplay()->setNativeMouseCursor(os::NativeCursor::kNoCursor);
+    m_editor->display()->nativeWindow()->setNativeMouseCursor(os::NativeCursor::Hidden);
     return;
   }
 
   if (!m_cursor) {
-    m_cursor = os::instance()->createRgbaSurface(cursorBounds.w, cursorBounds.h);
+    m_cursor = os::instance()->makeRgbaSurface(cursorBounds.w, cursorBounds.h);
 
     // Cannot clear the cursor on each iteration because it can
     // generate a flicker effect when zooming in the same mouse
@@ -556,9 +547,10 @@
   }
 
   if (m_cursor) {
-    m_editor->manager()->getDisplay()->setNativeMouseCursor(
-      m_cursor, m_cursorCenter,
-      m_editor->manager()->getDisplay()->scale());
+    m_editor->display()->nativeWindow()->setNativeMouseCursor(
+      m_cursor.get(),
+      m_cursorCenter,
+      m_editor->display()->nativeWindow()->scale());
   }
 }
 
