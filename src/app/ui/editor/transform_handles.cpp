--- conflicted
+++ resolved
@@ -1,9 +1,5 @@
 // Aseprite
-<<<<<<< HEAD
-// Copyright (C) 2020  Igara Studio S.A.
-=======
-// Copyright (C) 2022  Igara Studio S.A.
->>>>>>> 2d3de172
+// Copyright (C) 2020-2022  Igara Studio S.A.
 // Copyright (C) 2001-2017  David Capello
 //
 // This program is distributed under the terms of
@@ -136,7 +132,7 @@
   }
   // Mouse active areas
   {
-    auto theme = SkinTheme::instance();
+    auto theme = SkinTheme::get(editor);
     auto gfx = theme->parts.transformationHandle()->bitmap(0);
 
     int handle_rs[2] = { gfx->width()*2, gfx->width()*3 };
@@ -156,16 +152,10 @@
 
   // Draw corner handle
   for (size_t c=0; c<HANDLES; ++c) {
-<<<<<<< HEAD
     drawHandle(
-      g,
+      editor, g,
       (screenPoints[handles_info[c].i1].x+screenPoints[handles_info[c].i2].x)/2 - origin.x,
       (screenPoints[handles_info[c].i1].y+screenPoints[handles_info[c].i2].y)/2 - origin.y,
-=======
-    drawHandle(editor, &g,
-      (screenPoints[handles_info[c].i1].x+screenPoints[handles_info[c].i2].x)/2,
-      (screenPoints[handles_info[c].i1].y+screenPoints[handles_info[c].i2].y)/2,
->>>>>>> 2d3de172
       angle + handles_info[c].angle);
   }
 
@@ -183,13 +173,8 @@
 
 void TransformHandles::invalidateHandles(Editor* editor, const Transformation& transform)
 {
-<<<<<<< HEAD
-  SkinTheme* theme = SkinTheme::instance();
+  auto theme = SkinTheme::get(editor);
   double angle = transform.angle();
-=======
-  auto theme = SkinTheme::get(editor);
-  fixmath::fixed angle = fixmath::ftofix(128.0 * transform.angle() / PI);
->>>>>>> 2d3de172
 
   auto corners = transform.transformedCorners();
 
@@ -244,11 +229,7 @@
           pt.y >= y && pt.y < y+gfx_h);
 }
 
-<<<<<<< HEAD
-void TransformHandles::drawHandle(Graphics* g, int x, int y, double angle)
-=======
-void TransformHandles::drawHandle(Editor* editor, Graphics* g, int x, int y, fixmath::fixed angle)
->>>>>>> 2d3de172
+void TransformHandles::drawHandle(Editor* editor, Graphics* g, int x, int y, double angle)
 {
   auto theme = SkinTheme::get(editor);
   os::Surface* part = theme->parts.transformationHandle()->bitmap(0);
