--- conflicted
+++ resolved
@@ -30,13 +30,9 @@
   class MovingPixelsState
     : public StandbyState
     , EditorObserver
-<<<<<<< HEAD
+    , TimelineObserver
     , ContextBarObserver
     , PixelsMovementDelegate {
-=======
-    , TimelineObserver
-    , ContextBarObserver {
->>>>>>> 64f96f08
   public:
     MovingPixelsState(Editor* editor, ui::MouseMessage* msg, PixelsMovementPtr pixelsMovement, HandleType handle);
     virtual ~MovingPixelsState();
