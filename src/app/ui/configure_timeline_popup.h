--- conflicted
+++ resolved
@@ -41,13 +41,7 @@
     void onCurrentLayerChange();
     void onPositionChange();
 
-<<<<<<< HEAD
-    void onThumbOpacityChange();
-=======
     void onZoomChange();
-    void onThumbQualityChange();
-    void onThumbBackgroundChange(const app::Color& color);
->>>>>>> eca0ac22
     void onThumbEnabledChange();
     void onThumbOverlayEnabledChange();
     void onThumbOverlaySizeChange();
