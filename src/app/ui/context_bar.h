// Aseprite
<<<<<<< HEAD
// Copyright (C) 2018-2021  Igara Studio S.A.
=======
// Copyright (C) 2018-2022  Igara Studio S.A.
>>>>>>> b212a244
// Copyright (C) 2001-2017  David Capello
//
// This program is distributed under the terms of
// the End-User License Agreement for Aseprite.

#ifndef APP_UI_CONTEXT_BAR_H_INCLUDED
#define APP_UI_CONTEXT_BAR_H_INCLUDED
#pragma once

#include "app/pref/preferences.h"
#include "app/shade.h"
#include "app/tools/active_tool_observer.h"
#include "app/tools/dynamics.h"
#include "app/tools/ink_type.h"
#include "app/tools/tool_loop_modifiers.h"
#include "app/ui/context_bar_observer.h"
#include "app/ui/doc_observer_widget.h"
#include "doc/brush.h"
#include "obs/connection.h"
#include "obs/observable.h"
#include "obs/signal.h"
#include "render/gradient.h"
#include "ui/box.h"

#include <vector>

namespace doc {
  class Remap;
}

namespace render {
  class DitheringAlgorithmBase;
  class DitheringMatrix;
}

namespace ui {
  class Box;
  class Button;
  class Label;
  class TooltipManager;
}

namespace app {

  namespace tools {
    class Ink;
    class Tool;
  }

  class BrushSlot;
  class ColorBar;
  class DitheringSelector;
  class GradientTypeSelector;
<<<<<<< HEAD
  class Transformation;
=======
  class SamplingSelector;
>>>>>>> b212a244

  class ContextBar : public DocObserverWidget<ui::HBox>
                   , public obs::observable<ContextBarObserver>
                   , public tools::ActiveToolObserver {
  public:
    ContextBar(ui::TooltipManager* tooltipManager,
               ColorBar* colorBar);
    ~ContextBar();

    void updateForActiveTool();
    void updateForTool(tools::Tool* tool);
    void updateForMovingPixels(const Transformation& t);
    void updateForSelectingBox(const std::string& text);
    void updateToolLoopModifiersIndicators(tools::ToolLoopModifiers modifiers);
    bool updateSamplingVisibility(tools::Tool* tool = nullptr);
    void updateAutoSelectLayer(bool state);
    bool isAutoSelectLayer() const;

    void setActiveBrush(const doc::BrushRef& brush);
    void setActiveBrushBySlot(tools::Tool* tool, int slot);
    doc::BrushRef activeBrush(tools::Tool* tool = nullptr,
                              tools::Ink* ink = nullptr) const;
    void discardActiveBrush();

    BrushSlot createBrushSlotFromPreferences();
    static doc::BrushRef createBrushFromPreferences(
      ToolPreferences::Brush* brushPref = nullptr);

    doc::Remap* createShadeRemap(bool left);
    void reverseShadeColors();
    Shade getShade() const;

    void setInkType(tools::InkType type);

    // For gradients
    render::DitheringMatrix ditheringMatrix();
    render::DitheringAlgorithmBase* ditheringAlgorithm();
    render::GradientType gradientType();

    // For freehand with dynamics
    const tools::DynamicsOptions& getDynamics() const;

    // Signals
    obs::signal<void()> BrushChange;

  protected:
    void onInitTheme(ui::InitThemeEvent& ev) override;
    void onSizeHint(ui::SizeHintEvent& ev) override;
    void onToolSetOpacity(const int& newOpacity);
    void onToolSetFreehandAlgorithm();
    void onToolSetContiguous();

    // ContextObserver impl
    void onActiveSiteChange(const Site& site) override;

    // DocObserverWidget overrides
    void onDocChange(Doc* doc) override;

    // DocObserver impl
    void onAddSlice(DocEvent& ev) override;
    void onRemoveSlice(DocEvent& ev) override;
    void onSliceNameChange(DocEvent& ev) override;

  private:
    void onBrushSizeChange();
    void onBrushAngleChange();
    void onSymmetryModeChange();
    void onFgOrBgColorChange(doc::Brush::ImageColor imageColor);
    void onDropPixels(ContextBarObserver::DropAction action);
    void updateSliceFields(const Site& site);

    // ActiveToolObserver impl
    void onActiveToolChange(tools::Tool* tool) override;

    void setupTooltips(ui::TooltipManager* tooltipManager);
    void registerCommands();
    void showBrushes();
    void showDynamics();
    bool needZoomButtons(tools::Tool* tool) const;

    class ZoomButtons;
    class BrushBackField;
    class BrushTypeField;
    class BrushAngleField;
    class BrushSizeField;
    class ToleranceField;
    class ContiguousField;
    class PaintBucketSettingsField;
    class InkTypeField;
    class InkOpacityField;
    class InkShadesField;
    class SprayWidthField;
    class SpraySpeedField;
    class SelectionModeField;
    class GradientTypeField;
    class TransparentColorField;
    class PivotField;
    class RotAlgorithmField;
    class TransformationFields;
    class DynamicsField;
    class FreehandAlgorithmField;
    class BrushPatternField;
    class EyedropperField;
    class DropPixelsField;
    class AutoSelectLayerField;
    class SymmetryField;
    class SliceFields;

    ZoomButtons* m_zoomButtons;
    SamplingSelector* m_samplingSelector;
    BrushBackField* m_brushBack;
    BrushTypeField* m_brushType;
    BrushAngleField* m_brushAngle;
    BrushSizeField* m_brushSize;
    ui::Label* m_toleranceLabel;
    ToleranceField* m_tolerance;
    ContiguousField* m_contiguous;
    PaintBucketSettingsField* m_paintBucketSettings;
    InkTypeField* m_inkType;
    ui::Label* m_inkOpacityLabel;
    InkOpacityField* m_inkOpacity;
    InkShadesField* m_inkShades;
    EyedropperField* m_eyedropperField;
    AutoSelectLayerField* m_autoSelectLayer;
    ui::Box* m_freehandBox;
    DynamicsField* m_dynamics;
    FreehandAlgorithmField* m_freehandAlgo;
    BrushPatternField* m_brushPatternField;
    ui::Box* m_sprayBox;
    ui::Label* m_sprayLabel;
    SprayWidthField* m_sprayWidth;
    SpraySpeedField* m_spraySpeed;
    ui::Box* m_selectionOptionsBox;
    DitheringSelector* m_ditheringSelector;
    SelectionModeField* m_selectionMode;
    GradientTypeField* m_gradientType;
    TransparentColorField* m_transparentColor;
    PivotField* m_pivot;
    RotAlgorithmField* m_rotAlgo;
    TransformationFields* m_transformation = nullptr;
    DropPixelsField* m_dropPixels;
    doc::BrushRef m_activeBrush;
    ui::Label* m_selectBoxHelp;
    SymmetryField* m_symmetry;
    SliceFields* m_sliceFields;
    obs::scoped_connection m_sizeConn;
    obs::scoped_connection m_angleConn;
    obs::scoped_connection m_opacityConn;
    obs::scoped_connection m_freehandAlgoConn;
    obs::scoped_connection m_contiguousConn;
  };

} // namespace app

#endif<|MERGE_RESOLUTION|>--- conflicted
+++ resolved
@@ -1,9 +1,5 @@
 // Aseprite
-<<<<<<< HEAD
-// Copyright (C) 2018-2021  Igara Studio S.A.
-=======
 // Copyright (C) 2018-2022  Igara Studio S.A.
->>>>>>> b212a244
 // Copyright (C) 2001-2017  David Capello
 //
 // This program is distributed under the terms of
@@ -57,11 +53,8 @@
   class ColorBar;
   class DitheringSelector;
   class GradientTypeSelector;
-<<<<<<< HEAD
+  class SamplingSelector;
   class Transformation;
-=======
-  class SamplingSelector;
->>>>>>> b212a244
 
   class ContextBar : public DocObserverWidget<ui::HBox>
                    , public obs::observable<ContextBarObserver>
