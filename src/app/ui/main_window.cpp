// Aseprite
// Copyright (C) 2018-2022  Igara Studio S.A.
// Copyright (C) 2001-2018  David Capello
//
// This program is distributed under the terms of
// the End-User License Agreement for Aseprite.

#ifdef HAVE_CONFIG_H
#include "config.h"
#endif

#include "app/ui/main_window.h"

#include "app/app.h"
#include "app/app_menus.h"
#include "app/commands/commands.h"
#include "app/crash/data_recovery.h"
#include "app/i18n/strings.h"
#include "app/ini_file.h"
#include "app/modules/editors.h"
#include "app/notification_delegate.h"
#include "app/pref/preferences.h"
#include "app/ui/browser_view.h"
#include "app/ui/color_bar.h"
#include "app/ui/context_bar.h"
#include "app/ui/doc_view.h"
#include "app/ui/editor/editor.h"
#include "app/ui/editor/editor_view.h"
#include "app/ui/home_view.h"
#include "app/ui/main_menu_bar.h"
#include "app/ui/notifications.h"
#include "app/ui/preview_editor.h"
#include "app/ui/skin/skin_property.h"
#include "app/ui/skin/skin_theme.h"
#include "app/ui/status_bar.h"
#include "app/ui/timeline/timeline.h"
#include "app/ui/toolbar.h"
#include "app/ui/workspace.h"
#include "app/ui/workspace_tabs.h"
#include "app/ui_context.h"
#include "base/fs.h"
#include "os/system.h"
#include "ui/message.h"
#include "ui/splitter.h"
#include "ui/system.h"
#include "ui/tooltips.h"
#include "ui/view.h"

#ifdef ENABLE_SCRIPTING
  #include "app/ui/devconsole_view.h"
#endif

namespace app {

using namespace ui;

class ScreenScalePanic : public INotificationDelegate {
public:
  std::string notificationText() override {
    return "Reset Scale!";
  }

  void notificationClick() override {
    auto& pref = Preferences::instance();

    const int newScreenScale = 2;
    const int newUIScale = 1;

    if (pref.general.screenScale() != newScreenScale)
      pref.general.screenScale(newScreenScale);

    if (pref.general.uiScale() != newUIScale)
      pref.general.uiScale(newUIScale);

    pref.save();

    ui::set_theme(ui::get_theme(), newUIScale);

    Manager::getDefault()
      ->updateAllDisplaysWithNewScale(newScreenScale);
  }
};

MainWindow::MainWindow()
  : m_mode(NormalMode)
  , m_homeView(nullptr)
  , m_scalePanic(nullptr)
  , m_browserView(nullptr)
#ifdef ENABLE_SCRIPTING
  , m_devConsoleView(nullptr)
#endif
{
  m_tooltipManager = new TooltipManager();
  m_menuBar = new MainMenuBar();

  // Register commands to load menus+shortcuts for these commands
  Editor::registerCommands();

  // Load all menus+keys for the first time
  AppMenus::instance()->reload();

  // Setup the main menubar
  m_menuBar->setMenu(AppMenus::instance()->getRootMenu());

  m_notifications = new Notifications();
  m_statusBar = new StatusBar(m_tooltipManager);
  m_colorBar = new ColorBar(colorBarPlaceholder()->align(),
                            m_tooltipManager);
  m_contextBar = new ContextBar(m_tooltipManager, m_colorBar);
  m_toolBar = new ToolBar();
  m_tabsBar = new WorkspaceTabs(this);
  m_workspace = new Workspace();
  m_previewEditor = new PreviewEditorWindow();

  // The timeline (AniControls) tooltips will use the keyboard
  // shortcuts loaded above.
  m_timeline = new Timeline(m_tooltipManager);

  m_workspace->setTabsBar(m_tabsBar);
  m_workspace->ActiveViewChanged.connect(&MainWindow::onActiveViewChange, this);

  // configure all widgets to expansives
  m_menuBar->setExpansive(true);
  m_contextBar->setExpansive(true);
  m_contextBar->setVisible(false);
  m_statusBar->setExpansive(true);
  m_colorBar->setExpansive(true);
  m_toolBar->setExpansive(true);
  m_tabsBar->setExpansive(true);
  m_timeline->setExpansive(true);
  m_workspace->setExpansive(true);
  m_notifications->setVisible(false);

  // Add the widgets in the boxes
  addChild(m_tooltipManager);
  menuBarPlaceholder()->addChild(m_menuBar);
  menuBarPlaceholder()->addChild(m_notifications);
  contextBarPlaceholder()->addChild(m_contextBar);
  colorBarPlaceholder()->addChild(m_colorBar);
  toolBarPlaceholder()->addChild(m_toolBar);
  statusBarPlaceholder()->addChild(m_statusBar);
  tabsPlaceholder()->addChild(m_tabsBar);
  workspacePlaceholder()->addChild(m_workspace);
  timelinePlaceholder()->addChild(m_timeline);

  // Default splitter positions
  colorBarSplitter()->setPosition(m_colorBar->sizeHint().w);
  timelineSplitter()->setPosition(75);

  // Reconfigure workspace when the timeline position is changed.
  auto& pref = Preferences::instance();
  pref.general.timelinePosition.AfterChange.connect([this]{ configureWorkspaceLayout(); });
  pref.general.showMenuBar.AfterChange.connect([this]{ configureWorkspaceLayout(); });

  // Prepare the window
  remapWindow();

  AppMenus::instance()->rebuildRecentList();

  // When the language is change, we reload the menu bar strings and
  // relayout the whole main window.
  Strings::instance()->LanguageChange.connect(
    [this]{
      m_menuBar->reload();
      layout();
      invalidate();
    });
}

MainWindow::~MainWindow()
{
  delete m_scalePanic;

#ifdef ENABLE_SCRIPTING
  if (m_devConsoleView) {
    if (m_devConsoleView->parent())
      m_workspace->removeView(m_devConsoleView);
    delete m_devConsoleView;
  }
#endif

  if (m_browserView) {
    if (m_browserView->parent())
      m_workspace->removeView(m_browserView);
    delete m_browserView;
  }

  if (m_homeView) {
    if (m_homeView->parent())
      m_workspace->removeView(m_homeView);
    delete m_homeView;
  }
  delete m_contextBar;
  delete m_previewEditor;

  // Destroy the workspace first so ~Editor can dettach slots from
  // ColorBar. TODO this is a terrible hack for slot/signal stuff,
  // connections should be handle in a better/safer way.
  delete m_workspace;

  // Remove the root-menu from the menu-bar (because the rootmenu
  // module should destroy it).
  m_menuBar->setMenu(NULL);
}

DocView* MainWindow::getDocView()
{
  return dynamic_cast<DocView*>(m_workspace->activeView());
}

HomeView* MainWindow::getHomeView()
{
  if (!m_homeView)
    m_homeView = new HomeView;
  return m_homeView;
}

#ifdef ENABLE_UPDATER
CheckUpdateDelegate* MainWindow::getCheckUpdateDelegate()
{
  return getHomeView();
}
#endif

#if ENABLE_SENTRY
void MainWindow::updateConsentCheckbox()
{
  getHomeView()->updateConsentCheckbox();
}
#endif

void MainWindow::showNotification(INotificationDelegate* del)
{
  m_notifications->addLink(del);
  m_notifications->setVisible(true);
  m_notifications->parent()->layout();
}

void MainWindow::showHomeOnOpen()
{
  // Don't open Home tab
  if (!Preferences::instance().general.showHome()) {
    configureWorkspaceLayout();
    return;
  }

  if (!getHomeView()->parent()) {
    TabView* selectedTab = m_tabsBar->getSelectedTab();

    // Show "Home" tab in the first position, and select it only if
    // there is no other view selected.
    m_workspace->addView(m_homeView, 0);
    if (selectedTab)
      m_tabsBar->selectTab(selectedTab);
    else
      m_tabsBar->selectTab(m_homeView);
  }
}

void MainWindow::showHome()
{
  if (!getHomeView()->parent()) {
    m_workspace->addView(m_homeView, 0);
  }
  m_tabsBar->selectTab(m_homeView);
}

void MainWindow::showDefaultStatusBar()
{
  if (DocView* docView = getDocView())
    m_statusBar->showDefaultText(docView->document());
  else if (isHomeSelected())
    m_statusBar->showAbout();
  else
    m_statusBar->clearText();
}

bool MainWindow::isHomeSelected() const
{
  return (m_homeView && m_workspace->activeView() == m_homeView);
}

void MainWindow::showBrowser(const std::string& filename,
                             const std::string& section)
{
  if (!m_browserView)
    m_browserView = new BrowserView;

  m_browserView->loadFile(filename, section);

  if (!m_browserView->parent()) {
    m_workspace->addView(m_browserView);
    m_tabsBar->selectTab(m_browserView);
  }
}

void MainWindow::showDevConsole()
{
#ifdef ENABLE_SCRIPTING
  if (!m_devConsoleView)
    m_devConsoleView = new DevConsoleView;

  if (!m_devConsoleView->parent()) {
    m_workspace->addView(m_devConsoleView);
    m_tabsBar->selectTab(m_devConsoleView);
  }
#endif
}

void MainWindow::setMode(Mode mode)
{
  // Check if we already are in the given mode.
  if (m_mode == mode)
    return;

  m_mode = mode;
  configureWorkspaceLayout();
}

bool MainWindow::getTimelineVisibility() const
{
  return Preferences::instance().general.visibleTimeline();
}

void MainWindow::setTimelineVisibility(bool visible)
{
  Preferences::instance().general.visibleTimeline(visible);

  configureWorkspaceLayout();
}

void MainWindow::popTimeline()
{
  Preferences& preferences = Preferences::instance();

  if (!preferences.general.autoshowTimeline())
    return;

  if (!getTimelineVisibility())
    setTimelineVisibility(true);
}

void MainWindow::dataRecoverySessionsAreReady()
{
  getHomeView()->dataRecoverySessionsAreReady();
}

bool MainWindow::onProcessMessage(ui::Message* msg)
{
  if (msg->type() == kOpenMessage)
    showHomeOnOpen();

  return Window::onProcessMessage(msg);
}

void MainWindow::onInitTheme(ui::InitThemeEvent& ev)
{
  app::gen::MainWindow::onInitTheme(ev);
  if (m_previewEditor)
    m_previewEditor->initTheme();
}

void MainWindow::onSaveLayout(SaveLayoutEvent& ev)
{
  // Invert the timeline splitter position before we save the setting.
  if (Preferences::instance().general.timelinePosition() ==
      gen::TimelinePosition::LEFT) {
    timelineSplitter()->setPosition(100 - timelineSplitter()->getPosition());
  }

  Window::onSaveLayout(ev);
}

void MainWindow::onResize(ui::ResizeEvent& ev)
{
  app::gen::MainWindow::onResize(ev);

<<<<<<< HEAD
  ui::Display* display = this->display();
  if ((display) &&
      (display->scale()*ui::guiscale() > 2) &&
      (!m_scalePanic) &&
      (display->size().w / ui::guiscale() < 320 ||
       display->size().h / ui::guiscale() < 260)) {
    showNotification(m_scalePanic = new ScreenScalePanic);
=======
  os::Window* display = manager()->display();
  if (display && display->screen()) {
    const int scale = display->scale()*ui::guiscale();

    // We can check for the available workarea to know that the user
    // can resize the window to its full size and there will be enough
    // room to display some common dialogs like (for example) the
    // Preferences dialog.
    if ((scale > 2) &&
        (!m_scalePanic)) {
      const gfx::Size wa = display->screen()->workarea().size();
      if ((wa.w / scale < 256 ||
           wa.h / scale < 256)) {
        showNotification(m_scalePanic = new ScreenScalePanic);
      }
    }
>>>>>>> 845ff177
  }
}

// When the active view is changed from methods like
// Workspace::splitView(), this function is called, and we have to
// inform to the UIContext that the current view has changed.
void MainWindow::onActiveViewChange()
{
  // First we have to configure the MainWindow layout (e.g. show
  // Timeline if needed) as UIContext::setActiveView() will configure
  // several widgets (calling updateUsingEditor() functions) using the
  // active document, and we need to know the available space on
  // screen for each widget (e.g. the Timeline will configure its
  // scrollable area/position depending on the number of
  // layers/frames, but it needs to know its position on screen
  // first).
  configureWorkspaceLayout();

  if (DocView* docView = getDocView())
    UIContext::instance()->setActiveView(docView);
  else
    UIContext::instance()->setActiveView(nullptr);
}

bool MainWindow::isTabModified(Tabs* tabs, TabView* tabView)
{
  if (DocView* docView = dynamic_cast<DocView*>(tabView)) {
    Doc* document = docView->document();
    return document->isModified();
  }
  else {
    return false;
  }
}

bool MainWindow::canCloneTab(Tabs* tabs, TabView* tabView)
{
  ASSERT(tabView)

  WorkspaceView* view = dynamic_cast<WorkspaceView*>(tabView);
  return view->canCloneWorkspaceView();
}

void MainWindow::onSelectTab(Tabs* tabs, TabView* tabView)
{
  if (!tabView)
    return;

  WorkspaceView* view = dynamic_cast<WorkspaceView*>(tabView);
  if (m_workspace->activeView() != view)
    m_workspace->setActiveView(view);
}

void MainWindow::onCloseTab(Tabs* tabs, TabView* tabView)
{
  WorkspaceView* view = dynamic_cast<WorkspaceView*>(tabView);
  ASSERT(view);
  if (view)
    m_workspace->closeView(view, false);
}

void MainWindow::onCloneTab(Tabs* tabs, TabView* tabView, int pos)
{
  EditorView::SetScrollUpdateMethod(EditorView::KeepOrigin);

  WorkspaceView* view = dynamic_cast<WorkspaceView*>(tabView);
  WorkspaceView* clone = view->cloneWorkspaceView();
  ASSERT(clone);

  m_workspace->addViewToPanel(
    static_cast<WorkspaceTabs*>(tabs)->panel(), clone, true, pos);

  clone->onClonedFrom(view);
}

void MainWindow::onContextMenuTab(Tabs* tabs, TabView* tabView)
{
  WorkspaceView* view = dynamic_cast<WorkspaceView*>(tabView);
  ASSERT(view);
  if (view)
    view->onTabPopup(m_workspace);
}

void MainWindow::onTabsContainerDoubleClicked(Tabs* tabs)
{
  WorkspacePanel* mainPanel = m_workspace->mainPanel();
  WorkspaceView* oldActiveView = mainPanel->activeView();
  Doc* oldDoc = UIContext::instance()->activeDocument();

  Command* command = Commands::instance()->byId(CommandId::NewFile());
  UIContext::instance()->executeCommandFromMenuOrShortcut(command);

  Doc* newDoc = UIContext::instance()->activeDocument();
  if (newDoc != oldDoc) {
    WorkspacePanel* doubleClickedPanel =
      static_cast<WorkspaceTabs*>(tabs)->panel();

    // TODO move this code to workspace?
    // Put the new sprite in the double-clicked tabs control
    if (doubleClickedPanel != mainPanel) {
      WorkspaceView* newView = m_workspace->activeView();
      m_workspace->removeView(newView);
      m_workspace->addViewToPanel(doubleClickedPanel, newView, false, -1);

      // Re-activate the old view in the main panel
      mainPanel->setActiveView(oldActiveView);
      doubleClickedPanel->setActiveView(newView);
    }
  }
}

void MainWindow::onMouseOverTab(Tabs* tabs, TabView* tabView)
{
  // Note: tabView can be NULL
  if (DocView* docView = dynamic_cast<DocView*>(tabView))
    m_statusBar->showDefaultText(docView->document());
  else if (tabView)
    m_statusBar->setStatusText(0, tabView->getTabText());
  else
    m_statusBar->showDefaultText();
}

void MainWindow::onMouseLeaveTab()
{
  m_statusBar->showDefaultText();
}

DropViewPreviewResult MainWindow::onFloatingTab(Tabs* tabs, TabView* tabView, const gfx::Point& pos)
{
  return m_workspace->setDropViewPreview(pos,
    dynamic_cast<WorkspaceView*>(tabView),
    static_cast<WorkspaceTabs*>(tabs));
}

void MainWindow::onDockingTab(Tabs* tabs, TabView* tabView)
{
  m_workspace->removeDropViewPreview();
}

DropTabResult MainWindow::onDropTab(Tabs* tabs, TabView* tabView, const gfx::Point& pos, bool clone)
{
  m_workspace->removeDropViewPreview();

  DropViewAtResult result =
    m_workspace->dropViewAt(pos, dynamic_cast<WorkspaceView*>(tabView), clone);

  if (result == DropViewAtResult::MOVED_TO_OTHER_PANEL)
    return DropTabResult::REMOVE;
  else if (result == DropViewAtResult::CLONED_VIEW)
    return DropTabResult::DONT_REMOVE;
  else
    return DropTabResult::NOT_HANDLED;
}

void MainWindow::configureWorkspaceLayout()
{
  const auto& pref = Preferences::instance();
  bool normal = (m_mode == NormalMode);
  bool isDoc = (getDocView() != nullptr);

  if (os::instance()->menus() == nullptr ||
      pref.general.showMenuBar()) {
    if (!m_menuBar->parent())
      menuBarPlaceholder()->insertChild(0, m_menuBar);
  }
  else {
    if (m_menuBar->parent())
      menuBarPlaceholder()->removeChild(m_menuBar);
  }

  m_menuBar->setVisible(normal);
  m_notifications->setVisible(normal && m_notifications->hasNotifications());
  m_tabsBar->setVisible(normal);
  colorBarPlaceholder()->setVisible(normal && isDoc);
  m_toolBar->setVisible(normal && isDoc);
  m_statusBar->setVisible(normal);
  m_contextBar->setVisible(
    isDoc &&
    (m_mode == NormalMode ||
     m_mode == ContextBarAndTimelineMode));

  // Configure timeline
  {
    auto timelinePosition = pref.general.timelinePosition();
    bool invertWidgets = false;
    int align = VERTICAL;
    switch (timelinePosition) {
      case gen::TimelinePosition::LEFT:
        align = HORIZONTAL;
        invertWidgets = true;
        break;
      case gen::TimelinePosition::RIGHT:
        align = HORIZONTAL;
        break;
      case gen::TimelinePosition::BOTTOM:
        break;
    }

    timelineSplitter()->setAlign(align);
    timelinePlaceholder()->setVisible(
      isDoc &&
      (m_mode == NormalMode ||
       m_mode == ContextBarAndTimelineMode) &&
      pref.general.visibleTimeline());

    bool invertSplitterPos = false;
    if (invertWidgets) {
      if (timelineSplitter()->firstChild() == workspacePlaceholder() &&
          timelineSplitter()->lastChild() == timelinePlaceholder()) {
        timelineSplitter()->removeChild(workspacePlaceholder());
        timelineSplitter()->addChild(workspacePlaceholder());
        invertSplitterPos = true;
      }
    }
    else {
      if (timelineSplitter()->firstChild() == timelinePlaceholder() &&
          timelineSplitter()->lastChild() == workspacePlaceholder()) {
        timelineSplitter()->removeChild(timelinePlaceholder());
        timelineSplitter()->addChild(timelinePlaceholder());
        invertSplitterPos = true;
      }
    }
    if (invertSplitterPos)
      timelineSplitter()->setPosition(100 - timelineSplitter()->getPosition());
  }

  if (m_contextBar->isVisible()) {
    m_contextBar->updateForActiveTool();
  }

  layout();
  invalidate();
}

} // namespace app<|MERGE_RESOLUTION|>--- conflicted
+++ resolved
@@ -375,18 +375,9 @@
 {
   app::gen::MainWindow::onResize(ev);
 
-<<<<<<< HEAD
-  ui::Display* display = this->display();
-  if ((display) &&
-      (display->scale()*ui::guiscale() > 2) &&
-      (!m_scalePanic) &&
-      (display->size().w / ui::guiscale() < 320 ||
-       display->size().h / ui::guiscale() < 260)) {
-    showNotification(m_scalePanic = new ScreenScalePanic);
-=======
-  os::Window* display = manager()->display();
-  if (display && display->screen()) {
-    const int scale = display->scale()*ui::guiscale();
+  os::Window* nativeWindow = (display() ? display()->nativeWindow(): nullptr);
+  if (nativeWindow && nativeWindow->screen()) {
+    const int scale = nativeWindow->scale()*ui::guiscale();
 
     // We can check for the available workarea to know that the user
     // can resize the window to its full size and there will be enough
@@ -394,13 +385,12 @@
     // Preferences dialog.
     if ((scale > 2) &&
         (!m_scalePanic)) {
-      const gfx::Size wa = display->screen()->workarea().size();
+      const gfx::Size wa = nativeWindow->screen()->workarea().size();
       if ((wa.w / scale < 256 ||
            wa.h / scale < 256)) {
         showNotification(m_scalePanic = new ScreenScalePanic);
       }
     }
->>>>>>> 845ff177
   }
 }
 
