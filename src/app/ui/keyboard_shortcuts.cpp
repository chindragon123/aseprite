--- conflicted
+++ resolved
@@ -245,9 +245,6 @@
 //////////////////////////////////////////////////////////////////////
 // Key
 
-<<<<<<< HEAD
-Key::Key(Command* command, const Params& params, const KeyContext keyContext)
-=======
 Key::Key(const Key& k)
   : m_type(k.m_type)
   , m_adds(k.m_adds)
@@ -270,11 +267,15 @@
       m_action = k.m_action;
       m_wheelAction = k.m_wheelAction;
       break;
-  }
-}
-
-Key::Key(Command* command, const Params& params, KeyContext keyContext)
->>>>>>> e4c29953
+    case KeyType::DragAction:
+      m_action = k.m_action;
+      m_wheelAction = k.m_wheelAction;
+      m_dragVector = k.m_dragVector;
+      break;
+  }
+}
+
+Key::Key(Command* command, const Params& params, const KeyContext keyContext)
   : m_type(KeyType::Command)
   , m_keycontext(keyContext)
   , m_command(command)
@@ -292,12 +293,7 @@
 Key::Key(const KeyAction action,
          const KeyContext keyContext)
   : m_type(KeyType::Action)
-<<<<<<< HEAD
-  , m_useUsers(false)
   , m_keycontext(keyContext)
-=======
-  , m_keycontext(KeyContext::Any)
->>>>>>> e4c29953
   , m_action(action)
 {
   if (m_keycontext != KeyContext::Any)
@@ -356,7 +352,6 @@
 {
 }
 
-<<<<<<< HEAD
 // static
 KeyPtr Key::MakeDragAction(WheelAction dragAction)
 {
@@ -367,12 +362,7 @@
   return k;
 }
 
-void Key::add(const ui::Accelerator& accel,
-              const KeySource source,
-              KeyboardShortcuts& globalKeys)
-=======
 const ui::Accelerators& Key::accels() const
->>>>>>> e4c29953
 {
   if (!m_accels) {
     m_accels = std::make_unique<ui::Accelerators>();
@@ -793,7 +783,7 @@
           if (!removed)
             key->add(accel, source, *this);
           else
-            key->disableAccel(accel);
+            key->disableAccel(accel, source);
         }
       }
     }
@@ -1033,18 +1023,13 @@
         // Tools can contain the same keyboard shortcut
         (key->type() != KeyType::Tool ||
          newKey == nullptr ||
-<<<<<<< HEAD
          newKey->type() != KeyType::Tool) &&
         // DragActions can share the same keyboard shortcut (e.g. to
         // change different values using different DragVectors)
         (key->type() != KeyType::DragAction ||
          newKey == nullptr ||
          newKey->type() != KeyType::DragAction)) {
-      key->disableAccel(accel);
-=======
-         newKey->type() != KeyType::Tool)) {
       key->disableAccel(accel, source);
->>>>>>> e4c29953
     }
   }
 }
