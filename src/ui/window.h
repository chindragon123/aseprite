// Aseprite UI Library
<<<<<<< HEAD
// Copyright (C) 2019-2021  Igara Studio S.A.
=======
// Copyright (C) 2022  Igara Studio S.A.
>>>>>>> adaef68b
// Copyright (C) 2001-2017  David Capello
//
// This file is released under the terms of the MIT license.
// Read LICENSE.txt for more information.

#ifndef UI_WINDOW_H_INCLUDED
#define UI_WINDOW_H_INCLUDED
#pragma once

#include "gfx/point.h"
#include "obs/signal.h"
#include "ui/close_event.h"
#include "ui/event.h"
#include "ui/hit_test_event.h"
#include "ui/widget.h"

namespace ui {

  class ButtonBase;
  class Label;

  class Window : public Widget {
  public:
    enum Type { DesktopWindow, WithTitleBar, WithoutTitleBar };

    explicit Window(Type type, const std::string& text = "");
    ~Window();

    bool ownDisplay() const { return m_ownDisplay; }
    Display* display() const;
    void setDisplay(Display* display, const bool own);
    bool hasDisplaySet() const { return m_display != nullptr; }

    Widget* closer() const { return m_closer; }

    void setAutoRemap(bool state);
    void setMoveable(bool state);
    void setSizeable(bool state);
    void setOnTop(bool state);
    void setWantFocus(bool state);

    void remapWindow();
    void centerWindow(Display* parentDisplay = nullptr);
    void moveWindow(const gfx::Rect& rect);

    // Expands or shrink the window to the given side (generally sizeHint())
    void expandWindow(const gfx::Size& size);

    void openWindow();
    void openWindowInForeground();
    void closeWindow(Widget* closer);

    bool isTopLevel();
    bool isForeground() const { return m_isForeground; }
    bool isDesktop() const { return m_isDesktop; }
    bool isOnTop() const { return m_isOnTop; }
    bool isWantFocus() const { return m_isWantFocus; }
    bool isSizeable() const { return m_isSizeable; }
    bool isMoveable() const { return m_isMoveable; }

    bool shouldCreateNativeWindow() const {
      return !isDesktop();
    }

    HitTest hitTest(const gfx::Point& point);

<<<<<<< HEAD
    // Last native window frame bounds. Saved just before we close the
    // native window so we can save this information in the
    // configuration file.
    gfx::Rect lastNativeFrame() const { return m_lastFrame; }
    void loadNativeFrame(const gfx::Rect& frame);
=======
    // Esc key closes the current window (presses the little close
    // button decorator) only on foreground windows, but you can
    // override this to allow this behavior in other kind of windows.
    virtual bool shouldProcessEscKeyToCloseWindow() const {
      return isForeground();
    }
>>>>>>> adaef68b

    // Signals
    obs::signal<void (Event&)> Open;
    obs::signal<void (CloseEvent&)> Close;

  protected:
    ButtonBase* closeButton() { return m_closeButton; }

    virtual bool onProcessMessage(Message* msg) override;
    virtual void onInvalidateRegion(const gfx::Region& region) override;
    virtual void onResize(ResizeEvent& ev) override;
    virtual void onSizeHint(SizeHintEvent& ev) override;
    virtual void onBroadcastMouseMessage(const gfx::Point& screenPos,
                                         WidgetsList& targets) override;
    virtual void onSetText() override;

    // New events
    virtual void onOpen(Event& ev);
    virtual void onBeforeClose(CloseEvent& ev) {}
    virtual void onClose(CloseEvent& ev);
    virtual void onHitTest(HitTestEvent& ev);
    virtual void onWindowResize();
    virtual void onWindowMovement();
    virtual void onBuildTitleLabel();

  private:
    void windowSetPosition(const gfx::Rect& rect);
    int getAction(int x, int y);
    void limitSize(int* w, int* h);
    void moveWindow(const gfx::Rect& rect, bool use_blit);

    Display* m_display;
    Widget* m_closer;
    Label* m_titleLabel;
    ButtonBase* m_closeButton;
    bool m_ownDisplay : 1;
    bool m_isDesktop : 1;
    bool m_isMoveable : 1;
    bool m_isSizeable : 1;
    bool m_isOnTop : 1;
    bool m_isWantFocus : 1;
    bool m_isForeground : 1;
    bool m_isAutoRemap : 1;
    int m_hitTest;
    gfx::Rect m_lastFrame;
  };

} // namespace ui

#endif<|MERGE_RESOLUTION|>--- conflicted
+++ resolved
@@ -1,9 +1,5 @@
 // Aseprite UI Library
-<<<<<<< HEAD
-// Copyright (C) 2019-2021  Igara Studio S.A.
-=======
-// Copyright (C) 2022  Igara Studio S.A.
->>>>>>> adaef68b
+// Copyright (C) 2019-2022  Igara Studio S.A.
 // Copyright (C) 2001-2017  David Capello
 //
 // This file is released under the terms of the MIT license.
@@ -70,20 +66,18 @@
 
     HitTest hitTest(const gfx::Point& point);
 
-<<<<<<< HEAD
     // Last native window frame bounds. Saved just before we close the
     // native window so we can save this information in the
     // configuration file.
     gfx::Rect lastNativeFrame() const { return m_lastFrame; }
     void loadNativeFrame(const gfx::Rect& frame);
-=======
+
     // Esc key closes the current window (presses the little close
     // button decorator) only on foreground windows, but you can
     // override this to allow this behavior in other kind of windows.
     virtual bool shouldProcessEscKeyToCloseWindow() const {
       return isForeground();
     }
->>>>>>> adaef68b
 
     // Signals
     obs::signal<void (Event&)> Open;
