<?xml version="1.0" encoding="utf-8"?>
<!-- Aseprite -->
<!-- Copyright (C) 2014-2016 by David Capello -->
<preferences>

  <types>
    <enum id="RightClickMode">
      <value id="DEFAULT" value="0" />
      <value id="PAINT_BGCOLOR" value="0" />
      <value id="PICK_FGCOLOR" value="1" />
      <value id="ERASE" value="2" />
      <value id="SCROLL" value="3" />
    </enum>
    <enum id="OnionskinType">
      <value id="MERGE" value="0" />
      <value id="RED_BLUE_TINT" value="1" />
    </enum>
    <enum id="BrushType">
      <value id="CIRCLE" value="0" />
      <value id="SQUARE" value="1" />
      <value id="LINE" value="2" />
    </enum>
    <enum id="BrushPreview">
      <value id="NONE" value="0" />
      <value id="EDGES" value="1" />
      <value id="FULL" value="2" />
    </enum>
    <enum id="BgType">
      <value id="CHECKED_16x16" value="0" />
      <value id="CHECKED_8x8" value="1" />
      <value id="CHECKED_4x4" value="2" />
      <value id="CHECKED_2x2" value="3" />
    </enum>
    <enum id="StopAtGrid">
      <value id="NEVER" value="0" />
      <value id="IF_VISIBLE" value="1" />
      <value id="ALWAYS" value="2" />
    </enum>
    <enum id="FillReferTo">
      <value id="ACTIVE_LAYER" value="0" />
      <value id="ALL_LAYERS" value="1" />
    </enum>
    <enum id="EyedropperChannel">
      <value id="COLOR_ALPHA" value="0" />
      <value id="COLOR" value="1" />
      <value id="ALPHA" value="2" />
      <value id="RGBA" value="3" />
      <value id="RGB" value="4" />
      <value id="HSVA" value="5" />
      <value id="HSV" value="6" />
      <value id="GRAYA" value="7" />
      <value id="GRAY" value="8" />
      <value id="INDEX" value="9" />
    </enum>
    <enum id="EyedropperSample">
      <value id="ALL_LAYERS" value="0" />
      <value id="CURRENT_LAYER" value="1" />
    </enum>
    <enum id="SelectionMode">
      <value id="DEFAULT" value="0" />
      <value id="ADD" value="1" />
!      <value id="SUBTRACT" value="2" />
    </enum>
    <enum id="PivotPosition">
      <value id="NORTHWEST" value="0" />
      <value id="NORTH" value="1" />
      <value id="NORTHEAST" value="2" />
      <value id="WEST" value="3" />
      <value id="CENTER" value="4" />
      <value id="EAST" value="5" />
      <value id="SOUTHWEST" value="6" />
      <value id="SOUTH" value="7" />
      <value id="SOUTHEAST" value="8" />
    </enum>
    <enum id="SymmetryMode">
      <value id="NONE" value="0" />
      <value id="HORIZONTAL" value="1" />
      <value id="VERTICAL" value="2" />
    </enum>
    <enum id="PaintingCursorType">
      <value id="SIMPLE_CROSSHAIR" value="0" />
      <value id="CROSSHAIR_ON_SPRITE" value="1" />
    </enum>
    <enum id="TimelinePosition">
      <value id="BOTTOM" value="0" />
      <value id="LEFT" value="1" />
      <value id="RIGHT" value="2" />
    </enum>
  </types>

  <global>
    <section id="general">
      <option id="screen_scale" type="int" default="0" />
      <option id="ui_scale" type="int" default="1" migrate="experimental.ui_scale" />
      <option id="gpu_acceleration" type="bool" default="false" />
      <option id="visible_timeline" type="bool" default="false" />
      <option id="autoshow_timeline" type="bool" default="true" migrate="Options.AutoShowTimeline" />
      <option id="rewind_on_stop" type="bool" default="false" />
      <option id="expand_menubar_on_mouseover" type="bool" default="false" migrate="Options.ExpandMenuBarOnMouseover" />
      <option id="data_recovery" type="bool" default="true" />
      <option id="data_recovery_period" type="int" default="2" />
      <option id="show_full_path" type="bool" default="true" />
      <option id="timeline_position" type="TimelinePosition" default="TimelinePosition::BOTTOM" />
    </section>
    <section id="undo" text="Undo">
      <option id="size_limit" type="int" default="64" />
      <option id="goto_modified" type="bool" default="true" />
      <option id="allow_nonlinear_history" type="bool" default="false" />
    </section>
    <section id="editor" text="Editor">
      <option id="zoom_with_wheel" type="bool" default="true" migrate="Options.ZoomWithMouseWheel" />
      <option id="zoom_with_slide" type="bool" default="false" />
      <option id="zoom_from_center_with_wheel" type="bool" default="false" />
      <option id="zoom_from_center_with_keys" type="bool" default="false" />
      <option id="show_scrollbars" type="bool" default="true" migrate="Options.ShowScrollbars" />
      <option id="right_click_mode" type="RightClickMode" default="RightClickMode::PAINT_BGCOLOR" migrate="Options.RightClickMode" />
      <option id="auto_select_layer" type="bool" default="false" migrate="Options.AutoSelectLayer" />
      <option id="play_once" type="bool" default="false" />
    </section>
    <section id="cursor">
      <option id="use_native_cursor" type="bool" default="false" migrate="experimental.use_native_cursor" />
      <option id="cursor_scale" type="int" default="1" />
      <option id="cursor_color" type="app::Color" default="app::Color::fromMask()" migrate="editor.cursor_color" />
      <option id="painting_cursor_type" type="PaintingCursorType" default="PaintingCursorType::CROSSHAIR_ON_SPRITE" />
      <option id="brush_preview" type="BrushPreview" default="BrushPreview::FULL" migrate="editor.brush_preview" />
    </section>
    <section id="preview" text="Preview">
      <option id="play_once" type="bool" default="false" />
    </section>
    <section id="theme" text="Theme">
      <option id="selected" type="std::string" default="&quot;default&quot;" migrate="Skin.Selected" />
      <option id="font" type="std::string" migrate="Options.UserFont" />
      <option id="mini_font" type="std::string" migrate="Options.UserMiniFont" />
    </section>
    <section id="experimental" text="Experimental">
      <option id="use_native_file_dialog" type="bool" default="false" />
      <option id="flash_layer" type="bool" default="false" migrate="Options.FlashLayer" />
    </section>
    <section id="news">
      <option id="cache_file" type="std::string" />
    </section>
    <section id="status_bar">
      <option id="focus_frame_field_on_mouseover" type="bool" default="false" />
    </section>
    <section id="color_bar">
      <option id="box_size" type="int" default="11" />
      <option id="fg_color" type="app::Color" default="app::Color::fromRgb(255, 255, 255)" />
      <option id="bg_color" type="app::Color" default="app::Color::fromRgb(0, 0, 0)" />
      <option id="selector" type="app::ColorBar::ColorSelector" default="app::ColorBar::ColorSelector::TINT_SHADE_TONE" />
      <option id="discrete_wheel" type="bool" default="false" />
      <option id="wheel_model" type="int" default="0" />
      <option id="harmony" type="int" default="0" />
    </section>
    <section id="updater">
      <option id="inits" type="int" default="0" migrate="Updater.Inits" />
      <option id="exits" type="int" default="0" migrate="Updater.Exits" />
      <option id="is_developer" type="bool" default="false" migrate="Updater.IsDeveloper" />
      <option id="wait_days" type="double" default="0.0" migrate="Updater.WaitDays" />
      <option id="last_check" type="int" default="0" migrate="Updater.LastCheck" />
      <option id="uuid" type="std::string" migrate="Updater.Uuid" />
      <option id="new_version" type="std::string" />
      <option id="new_url" type="std::string" />
    </section>
    <section id="brush">
      <option id="pattern" type="doc::BrushPattern" default="doc::BrushPattern::DEFAULT" />
    </section>
    <section id="save_brush">
      <option id="brush_type" type="bool" default="true" />
      <option id="brush_size" type="bool" default="true" />
      <option id="brush_angle" type="bool" default="true" />
      <option id="fg_color" type="bool" default="false" />
      <option id="bg_color" type="bool" default="false" />
      <option id="image_color" type="bool" default="true" />
      <option id="ink_type" type="bool" default="true" />
      <option id="ink_opacity" type="bool" default="true" />
      <option id="shade" type="bool" default="true" />
      <option id="pixel_perfect" type="bool" default="false" />
    </section>
    <section id="selection">
      <option id="mode" type="SelectionMode" default="SelectionMode::DEFAULT" />
      <option id="pivot_visibility" type="bool" default="false" />
      <option id="pivot_position" type="PivotPosition" default="PivotPosition::CENTER" />
      <option id="opaque" type="bool" default="false" />
      <option id="auto_opaque" type="bool" default="true" />
      <option id="keep_selection_after_clear" type="bool" default="false" />
      <option id="transparent_color" type="app::Color" />
      <option id="rotation_algorithm" type="app::tools::RotationAlgorithm" default="app::tools::RotationAlgorithm::DEFAULT" />
      <option id="modify_selection_quantity" type="int" default="1" />
      <option id="modify_selection_brush" type="BrushType" default="BrushType::CIRCLE" />
    </section>
    <section id="quantization">
      <option id="with_alpha" type="bool" default="true" />
    </section>
    <section id="eyedropper" text="Editor">
      <option id="channel" type="EyedropperChannel" default="EyedropperChannel::COLOR_ALPHA" />
      <option id="sample" type="EyedropperSample" default="EyedropperSample::ALL_LAYERS" />
    </section>
    <section id="shared">
      <option id="share_ink" type="bool" default="false" />
      <option id="ink" type="app::tools::InkType" default="app::tools::InkType::DEFAULT" />
    </section>
    <section id="new_file">
      <option id="width" type="int" default="32" />
      <option id="height" type="int" default="32" />
      <option id="color_mode" type="doc::PixelFormat" default="doc::IMAGE_RGB" />
      <option id="background_color" type="int" default="0" />
      <option id="advanced" type="bool" default="false" />
      <option id="pixel_ratio" type="std::string" />
    </section>
    <section id="text_tool">
      <option id="font_face" type="std::string" />
      <option id="font_size" type="int" default="12" />
      <option id="antialias" type="bool" default="false" />
    </section>
    <section id="symmetry_mode">
      <option id="enabled" type="bool" default="false" />
    </section>
    <section id="thumbnails">
      <option id="cache_limit" type="int" default="5000" />
    </section>
  </global>

  <tool>
    <option id="opacity" type="int" default="255" />
    <option id="tolerance" type="int" default="0" />
    <option id="contiguous" type="bool" default="true" />
    <option id="filled" type="bool" default="false" />
    <option id="filled_preview" type="bool" default="false" />
    <option id="ink" type="app::tools::InkType" default="app::tools::InkType::DEFAULT" />
    <option id="freehand_algorithm" type="app::tools::FreehandAlgorithm" default="app::tools::FreehandAlgorithm::DEFAULT" />
    <section id="brush">
      <option id="type" type="BrushType" default="BrushType::CIRCLE" />
      <option id="size" type="int" default="1" />
      <option id="angle" type="int" default="0" />
    </section>
    <section id="spray">
      <option id="width" type="int" default="16" />
      <option id="speed" type="int" default="32" />
    </section>
    <section id="floodfill">
      <option id="stop_at_grid" type="StopAtGrid" default="StopAtGrid::NEVER" />
      <option id="refer_to" type="FillReferTo" default="FillReferTo::ACTIVE_LAYER" />
    </section>
  </tool>

  <document>
    <section id="site">
      <option id="frame" type="doc::frame_t" default="doc::frame_t(0)" />
      <option id="layer" type="doc::layer_t" default="doc::layer_t(0)" />
    </section>
    <section id="tiled">
      <option id="mode" type="filters::TiledMode" default="filters::TiledMode::NONE" migrate="Tools.Tiled" />
    </section>
    <section id="symmetry">
      <option id="mode" type="SymmetryMode" default="SymmetryMode::NONE" />
      <option id="x_axis" type="int" default="0" />
      <option id="y_axis" type="int" default="0" />
    </section>
    <section id="grid">
      <option id="snap" type="bool" default="false" migrate="Grid.SnapTo" />
      <option id="bounds" type="gfx::Rect" default="gfx::Rect(0, 0, 16, 16)" migrate="Grid.Bounds" />
      <option id="color" type="app::Color" default="app::Color::fromRgb(0, 0, 255)" migrate="Grid.Color" />
      <option id="opacity" type="int" default="160" migrate="Grid.Opacity" />
      <option id="auto_opacity" type="bool" default="true" migrate="Grid.AutoOpacity" />
    </section>
    <section id="pixel_grid">
      <option id="color" type="app::Color" default="app::Color::fromRgb(200, 200, 200)" migrate="PixelGrid.Color" />
      <option id="opacity" type="int" default="160" migrate="PixelGrid.Opacity" />
      <option id="auto_opacity" type="bool" default="true" migrate="PixelGrid.AutoOpacity" />
    </section>
    <section id="bg">
      <option id="type" type="BgType" default="BgType::CHECKED_16x16" migrate="Option.CheckedBgType" />
      <option id="zoom" type="bool" default="true" migrate="Option.CheckedBgZoom" />
      <option id="color1" type="app::Color" default="app::Color::fromRgb(128, 128, 128)" migrate="Option.CheckedBgColor1" />
      <option id="color2" type="app::Color" default="app::Color::fromRgb(192, 192, 192)" migrate="Option.CheckedBgColor2" />
    </section>
    <section id="thumbnails">
      <option id="zoom" type="double" default="1" />
      <option id="enabled" type="bool" default="false" />
      <option id="overlay_enabled" type="bool" default="false" />
      <option id="overlay_size" type="int" default="5" />
<<<<<<< HEAD
      <option id="opacity" type="int" default="255" />
=======
      <option id="quality" type="doc::algorithm::ResizeMethod" default="doc::algorithm::RESIZE_METHOD_NEAREST_NEIGHBOR" />
      <option id="background" type="app::Color" default="app::Color::fromRgb(180, 180, 180, 220)" />
>>>>>>> eca0ac22
    </section>
    <section id="onionskin">
      <option id="active" type="bool" default="false" migrate="Onionskin.Enabled" />
      <option id="prev_frames" type="int" default="1" migrate="Onionskin.PrevFrames" />
      <option id="next_frames" type="int" default="1" migrate="Onionskin.NextFrames" />
      <option id="opacity_base" type="int" default="68" migrate="Onionskin.OpacityBase" />
      <option id="opacity_step" type="int" default="28" migrate="Onionskin.OpacityStep" />
      <option id="type" type="OnionskinType" default="OnionskinType::MERGE" migrate="Onionskin.Type" />
      <option id="loop_tag" type="bool" default="true" />
      <option id="current_layer" type="bool" default="false" />
      <option id="position" type="render::OnionskinPosition" default="render::OnionskinPosition::BEHIND" />
    </section>
    <section id="save_copy">
      <option id="filename" type="std::string" />
      <option id="resize_scale" type="double" default="1" />
      <option id="layer" type="std::string" />
      <option id="frame_tag" type="std::string" />
    </section>
    <section id="sprite_sheet">
      <option id="defined" type="bool" default="false" />
      <option id="type" type="app::SpriteSheetType" default="app::SpriteSheetType::None" />
      <option id="columns" type="int" default="0" />
      <option id="rows" type="int" default="0" />
      <option id="width" type="int" default="0" />
      <option id="height" type="int" default="0" />
      <option id="best_fit" type="bool" default="false" />
      <option id="texture_filename" type="std::string" />
      <option id="data_filename" type="std::string" />
      <option id="data_format" type="DocumentExporter::DataFormat" default="DocumentExporter::DefaultDataFormat" />
      <option id="border_padding" type="int" default="0" />
      <option id="shape_padding" type="int" default="0" />
      <option id="inner_padding" type="int" default="0" />
      <option id="open_generated" type="bool" default="false" />
      <option id="layer" type="std::string" />
      <option id="frame_tag" type="std::string" />
      <option id="list_layers" type="bool" default="true" />
      <option id="list_frame_tags" type="bool" default="true" />
    </section>
    <section id="import_sprite_sheet">
      <option id="type" type="app::SpriteSheetType" default="app::SpriteSheetType::Rows" />
      <option id="bounds" type="gfx::Rect" default="gfx::Rect(0, 0, 0, 0)" />
      <option id="partial_tiles" type="bool" default="false" />
    </section>
    <section id="preview" text="Preview">
      <option id="zoom" type="double" default="1.0" />
      <option id="scroll" type="gfx::Point" />
      <option id="auto_scroll" type="bool" default="true" />
    </section>
    <section id="show">
      <option id="layer_edges" type="bool" default="false" />
      <option id="selection_edges" type="bool" default="true" />
      <option id="grid" type="bool" default="false" migrate="grid.visible" />
      <option id="pixel_grid" type="bool" default="false" migrate="pixel_grid.visible" />
      <option id="brush_preview" type="bool" default="true" />
    </section>
  </document>

</preferences><|MERGE_RESOLUTION|>--- conflicted
+++ resolved
@@ -279,12 +279,6 @@
       <option id="enabled" type="bool" default="false" />
       <option id="overlay_enabled" type="bool" default="false" />
       <option id="overlay_size" type="int" default="5" />
-<<<<<<< HEAD
-      <option id="opacity" type="int" default="255" />
-=======
-      <option id="quality" type="doc::algorithm::ResizeMethod" default="doc::algorithm::RESIZE_METHOD_NEAREST_NEIGHBOR" />
-      <option id="background" type="app::Color" default="app::Color::fromRgb(180, 180, 180, 220)" />
->>>>>>> eca0ac22
     </section>
     <section id="onionskin">
       <option id="active" type="bool" default="false" migrate="Onionskin.Enabled" />
