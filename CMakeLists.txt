# Aseprite
# Copyright (C) 2001-2014  David Capello
#
# Parts of this file come from the Allegro 4.4 CMakeLists.txt

# CMake setup
cmake_minimum_required(VERSION 2.6 FATAL_ERROR)

if(COMMAND cmake_policy)
  # CMP0003: Libraries linked via full path no longer produce linker search paths.
  #cmake_policy(SET CMP0003 NEW)
  if(CMAKE_MAJOR_VERSION GREATER 2)
    # CMP0046: Old behavior to silently ignore non-existent dependencies.
    cmake_policy(SET CMP0046 OLD)
  endif(CMAKE_MAJOR_VERSION GREATER 2)
endif(COMMAND cmake_policy)

if(NOT CMAKE_BUILD_TYPE)
  set(CMAKE_BUILD_TYPE RelWithDebInfo CACHE STRING
      "Choose the type of build, options are:
        None Debug Release RelWithDebInfo Profile."
      FORCE)
endif()

# Restrict configuration types to the selected build type.
# Note: This needs to be done before the project command
set(CMAKE_CONFIGURATION_TYPES "${CMAKE_BUILD_TYPE}" CACHE INTERNAL "internal")

# ASE project
project(aseprite C CXX)

######################################################################
# Options (these can be specified in cmake command line or modifying
# CMakeCache.txt)

option(USE_STATIC_LIBC    "Use static version of C and C++ runtimes" off)
option(USE_SHARED_CURL    "Use your installed copy of curl" off)
option(USE_SHARED_GIFLIB  "Use your installed copy of giflib" off)
option(USE_SHARED_JPEGLIB "Use your installed copy of jpeglib" off)
option(USE_SHARED_ZLIB    "Use your installed copy of zlib" off)
option(USE_SHARED_LIBPNG  "Use your installed copy of libpng" off)
option(USE_SHARED_LIBLOADPNG "Use your installed copy of libloadpng" off)
option(USE_SHARED_TINYXML "Use your installed copy of tinyxml" off)
option(USE_SHARED_GTEST   "Use your installed copy of gtest" off)
option(USE_SHARED_PIXMAN  "Use your installed copy of pixman" off)
option(USE_SHARED_ALLEGRO4 "Use shared Allegro 4 library (without resize support)" off)
option(ENABLE_MEMLEAK     "Enable memory-leaks detector (only for developers)" off)
option(ENABLE_UPDATER     "Enable automatic check for updates" on)
option(ENABLE_WEBSERVER   "Enable support to run a webserver (for HTML5 gamedev)" off)
option(ENABLE_TRIAL_MODE  "Compile the trial version" off)
option(FULLSCREEN_PLATFORM "Enable fullscreen by default" off)
set(CUSTOM_WEBSITE_URL "" CACHE STRING "Enable custom local webserver to check updates")

######################################################################
# Profile build type

list(APPEND CMAKE_BUILD_TYPES Profile)
mark_as_advanced(
    CMAKE_C_FLAGS_PROFILE
    CMAKE_CXX_FLAGS_PROFILE
    CMAKE_EXE_LINKER_FLAGS_PROFILE
    )

if(COMPILER_GCC)
    set(CMAKE_C_FLAGS_PROFILE "-pg"
        CACHE STRING "profiling flags")
    set(CMAKE_CXX_FLAGS_PROFILE "${CMAKE_C_FLAGS_PROFILE}"
        CACHE STRING "profiling flags")
    set(CMAKE_EXE_LINKER_FLAGS_PROFILE "-pg"
        CACHE STRING "profiling flags")
endif(COMPILER_GCC)

if(COMPILER_MSVC)
    set(CMAKE_C_FLAGS_PROFILE "-Gd -Ox"
        CACHE STRING "profiling flags")
    set(CMAKE_CXX_FLAGS_PROFILE "${CMAKE_C_FLAGS_PROFILE}"
        CACHE STRING "profiling flags")
    set(CMAKE_EXE_LINKER_FLAGS_PROFILE "-profile"
        CACHE STRING "profiling flags")
endif(COMPILER_MSVC)

######################################################################
# Directories

set(CURL_DIR            ${CMAKE_SOURCE_DIR}/third_party/curl)
set(GIFLIB_DIR          ${CMAKE_SOURCE_DIR}/third_party/giflib)
set(LIBFREETYPE_DIR     ${CMAKE_SOURCE_DIR}/third_party/freetype)
set(LIBJPEG_DIR         ${CMAKE_SOURCE_DIR}/third_party/jpeg)
set(LIBPNG_DIR          ${CMAKE_SOURCE_DIR}/third_party/libpng)
set(LOADPNG_DIR         ${CMAKE_SOURCE_DIR}/third_party/loadpng)
set(MONGOOSE_DIR        ${CMAKE_SOURCE_DIR}/third_party/mongoose)
<<<<<<< HEAD
set(SIMPLEINI_DIR       ${CMAKE_SOURCE_DIR}/third_party/simpleini)
=======
set(PIXMAN_DIR          ${CMAKE_SOURCE_DIR}/third_party/pixman)
>>>>>>> d69a4180
set(TINYXML_DIR         ${CMAKE_SOURCE_DIR}/third_party/tinyxml)
set(ZLIB_DIR            ${CMAKE_SOURCE_DIR}/third_party/zlib)

# Allegro header files
if(NOT USE_SHARED_ALLEGRO4)
  include_directories(${CMAKE_SOURCE_DIR}/src/allegro/include)
  include_directories(${CMAKE_BINARY_DIR}/include)
endif()

# Zlib generated zconf.h file
include_directories(${CMAKE_BINARY_DIR}/third_party/zlib)

# We need private libpng header files so it doesn't matter if we use
# the shared version of libpng or not, we need to find header files in
# "third_party/libpng"" directory.
include_directories(${LIBPNG_DIR})

# Search in the "cmake" directory for additional CMake modules.
list(APPEND CMAKE_MODULE_PATH ${CMAKE_CURRENT_SOURCE_DIR}/cmake)

# Put libraries into "lib".
set(LIBRARY_OUTPUT_PATH ${CMAKE_BINARY_DIR}/lib)

######################################################################
# Common definitions to compile all sources

# Do not use MMX optimizations in PNG code
add_definitions(-DPNG_NO_MMX_CODE)

# Static Allegro (the code of Allegro library is embedded).
add_definitions(-DALLEGRO_STATICLINK)

# Debug C/C++ flags
if(CMAKE_BUILD_TYPE STREQUAL Debug)
  add_definitions(-DDEBUGMODE -D_DEBUG)
else()
  add_definitions(-DNDEBUG)
endif()

if(ENABLE_MEMLEAK)
  add_definitions(-DMEMLEAK)
endif()

# Fix to compile gtest with VC11 (2012)
if(NOT USE_SHARED_GTEST)
  if (MSVC_VERSION EQUAL 1700)
    add_definitions(-D_VARIADIC_MAX=10)
  endif()
endif()

######################################################################
# Platform specific stuff

set(PLATFORM_LIBS)

# -- Unix --

if(UNIX AND NOT APPLE AND NOT BEOS)
  # Pthreads
  find_package(Threads)
  if(NOT CMAKE_USE_PTHREADS_INIT)
    message(FATAL_ERROR "Unix port requires pthreads support.")
  endif()
  list(APPEND PLATFORM_LIBS m ${CMAKE_THREAD_LIBS_INIT})

  # X11
  find_package(X11)
  if(NOT X11_FOUND)
    message(FATAL_ERROR "Unix port requires X11 (e.g. libx11-dev).")
  endif()
  include_directories(SYSTEM ${X11_INCLUDE_DIR})
  list(APPEND PLATFORM_LIBS ${X11_LIBRARIES})

  if(X11_XShm_FOUND)
    list(APPEND PLATFORM_LIBS ${X11_Xext_LIB})
  endif()

  if(X11_Xcursor_FOUND)
    list(APPEND PLATFORM_LIBS ${X11_Xcursor_LIB})
  endif()

  if(X11_Xpm_FOUND)
    list(APPEND PLATFORM_LIBS ${X11_Xpm_LIB})
  endif()

  find_library(X11_Xxf86vm_LIB Xxf86vm ${X11_LIB_SEARCH_PATH})
  mark_as_advanced(X11_Xxf86vm_LIB)
  if(X11_xf86vmode_FOUND)
    list(APPEND PLATFORM_LIBS ${X11_Xxf86vm_LIB})
  endif()

  check_library_exists(X11 XOpenIM "${X11_LIB_SEARCH_PATH}" XIM_FOUND)
  check_library_exists(Xxf86dga XDGAQueryExtension
    "${X11_LIB_SEARCH_PATH}" XDGA_FOUND)

  if(XDGA_FOUND)
    list(APPEND PLATFORM_LIBS Xxf86dga ${X11_LIBRARIES})
  endif()
endif()

# -- Windows --

if(WIN32)
  find_package(DXGuid)

  if(NOT DXGUID_FOUND)
    if(MSVC)
      message(FATAL_ERROR
        "DirectX required for Windows port. You might need to add DirectX include and lib directories to your INCLUDE and LIB environment variables.")
    elseif(MINGW)
      message(FATAL_ERROR
        "DirectX required for Windows port. Get it from the Allegro web site (dx80_mgw.zip).")
    else()
      message(FATAL_ERROR "DirectX required for Windows port.")
    endif()
  endif()

  include_directories(SYSTEM
    ${DXGUID_INCLUDE_DIR}
    )

  list(APPEND PLATFORM_LIBS
    kernel32
    user32
    gdi32
    comdlg32
    ole32
    ${DXGUID_LIBRARIES}
    winmm
    shlwapi
    psapi
    wininet
    comctl32
    dbghelp
    )

  # Windows XP is the minimum supported platform.
  add_definitions(-D_WIN32_WINNT=0x0501 -DWINVER=0x0501)

  # We need Unicode support
  add_definitions(-DUNICODE -D_UNICODE)

endif(WIN32)

# -- Mac OS X --

if(APPLE)
  find_library(COCOA_LIBRARY Cocoa)
  find_library(CARBON_LIBRARY Carbon)
  find_library(IOKIT_LIBRARY IOKit)
  find_library(COREAUDIO_LIBRARY CoreAudio)
  find_library(AUDIOUNIT_LIBRARY AudioUnit)
  find_library(AUDIOTOOLBOX_LIBRARY AudioToolbox)
  find_package(QuickTime)
  mark_as_advanced(COCOA_LIBRARY CARBON_LIBRARY IOKIT_LIBRARY)
  mark_as_advanced(COREAUDIO_LIBRARY AUDIOUNIT_LIBRARY AUDIOTOOLBOX_LIBRARY)
  mark_as_advanced(QUICKTIME_INCLUDE_DIR QUICKTIME_LIBRARY)

  list(APPEND PLATFORM_LIBS
    ${COCOA_LIBRARY}
    ${CARBON_LIBRARY}
    ${IOKIT_LIBRARY}
    ${COREAUDIO_LIBRARY}
    ${AUDIOUNIT_LIBRARY}
    ${AUDIOTOOLBOX_LIBRARY}
    ${QUICKTIME_LIBRARY}
    )

    # Hack to deal with Mac OS X 10.6.  NSQuickDrawView is not defined by
    # NSQuickDrawView.h when compiling in 64-bit mode, and 64-bit mode is the
    # default when compiling on Snow Leopard.
    if(${CMAKE_SYSTEM_PROCESSOR} STREQUAL i386)
        set(CMAKE_C_FLAGS "${CMAKE_C_FLAGS} -arch i386")
        set(CMAKE_CXX_FLAGS "${CMAKE_CXX_FLAGS} -arch i386")
    endif()

    # The Mac port simply uses too many deprecated things.
    if(COMPILER_GCC)
        set(WFLAGS "${WFLAGS} -Wno-deprecated-declarations")
    endif(COMPILER_GCC)
endif(APPLE)

######################################################################
# Main ASE targets

add_subdirectory(src)

######################################################################
# Third party libraries

add_subdirectory(third_party)<|MERGE_RESOLUTION|>--- conflicted
+++ resolved
@@ -89,11 +89,8 @@
 set(LIBPNG_DIR          ${CMAKE_SOURCE_DIR}/third_party/libpng)
 set(LOADPNG_DIR         ${CMAKE_SOURCE_DIR}/third_party/loadpng)
 set(MONGOOSE_DIR        ${CMAKE_SOURCE_DIR}/third_party/mongoose)
-<<<<<<< HEAD
+set(PIXMAN_DIR          ${CMAKE_SOURCE_DIR}/third_party/pixman)
 set(SIMPLEINI_DIR       ${CMAKE_SOURCE_DIR}/third_party/simpleini)
-=======
-set(PIXMAN_DIR          ${CMAKE_SOURCE_DIR}/third_party/pixman)
->>>>>>> d69a4180
 set(TINYXML_DIR         ${CMAKE_SOURCE_DIR}/third_party/tinyxml)
 set(ZLIB_DIR            ${CMAKE_SOURCE_DIR}/third_party/zlib)
 
